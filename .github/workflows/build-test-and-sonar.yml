# SPDX-FileCopyrightText: 2022 Contributors to the Power Grid Model IO project <dynamic.grid.calculation@alliander.com>
#
# SPDX-License-Identifier: MPL-2.0


name: Build, Test, Sonar and Publish

on:
  push:
    branches:
      - main
  # run pipeline on pull request
  pull_request:
  # Allows you to run this workflow manually from the Actions tab
  workflow_dispatch:

jobs:

  build-python:
    runs-on: ubuntu-latest
    outputs:
      version: ${{ steps.version.outputs.version }}
    steps:

      - name: Checkout source code
        uses: actions/checkout@v3

      - name: Setup Python 3.10
        uses: actions/setup-python@v4
        with:
          python-version: "3.10"

      - name: Build
        run: pip wheel -v --no-deps -w wheelhouse .

      - name: Save version
        id: version
        run: echo "version=$(cat PYPI_VERSION)" >> $GITHUB_OUTPUT

      - name: Store built wheel file
        uses: actions/upload-artifact@v3
        with:
          name: power-grid-model-io
          path: wheelhouse/

<<<<<<< HEAD
      - name: Validation tests
        if: success() || failure()
        run: pytest tests/validation --no-cov --verbose

      - name: Test and Coverage for sonar cloud in develop mode
        if: success() || failure()
=======
  sonar-cloud:
    # only run sonar server in push event or pull request event from own repo
    if: ${{ (github.event_name == 'push') || (github.event.pull_request.head.repo.owner.login == 'alliander-opensource') }}
    permissions:
      contents: write
    runs-on: ubuntu-latest
    steps:

      - name: Checkout source code
        uses: actions/checkout@v3
        with:
          fetch-depth: 0  # Shallow clones should be disabled for a better relevancy of analysis

      - name: Setup Python 3.10
        uses: actions/setup-python@v4
        with:
          python-version: "3.10"

      - name: Install in develop mode
>>>>>>> c775b561
        run: |
          pip install -e .[dev]

      - name: Test and Coverage
        run: |
          pytest --cov-report=xml:coverage.xml --cov-fail-under=0

          # Fix relative paths in coverage file
          # Known bug: https://community.sonarsource.com/t/sonar-on-github-actions-with-python-coverage-source-issue/36057
          sed -i 's@/home/runner/work/power-grid-model-io/power-grid-model-io@/github/workspace@g' coverage.xml

      - name: SonarCloud Scan
<<<<<<< HEAD
        # only run sonar server in push event or pull request event from own repo
        if: ${{ (success() || failure()) && ((github.event_name == 'push') || (github.event.pull_request.head.repo.owner.login == 'alliander-opensource')) }}
=======
>>>>>>> c775b561
        uses: SonarSource/sonarcloud-github-action@master
        env:
          GITHUB_TOKEN: ${{ secrets.GITHUB_TOKEN }}
          SONAR_TOKEN: ${{ secrets.SONAR_TOKEN }}

  unit-tests:
    needs: build-python
    runs-on: ubuntu-latest
    steps:

      - name: Checkout source code
        uses: actions/checkout@v3

      - name: Setup Python 3.10
        uses: actions/setup-python@v4
        with:
          python-version: "3.10"

      - name: Load built wheel file
        uses: actions/download-artifact@v3
        with:
          name: power-grid-model-io
          path: wheelhouse/

      - name: Install built wheel file
        run: pip install power-grid-model-io[dev]==${{ needs.build-python.outputs.version }} --find-links=wheelhouse

      - name: Unit test and coverage
        run: pytest --verbose

  validation-tests:
    needs: build-python
    runs-on: ubuntu-latest
    steps:

      - name: Checkout source code
        uses: actions/checkout@v3

      - name: Setup Python 3.10
        uses: actions/setup-python@v4
        with:
          python-version: "3.10"

      - name: Load built wheel file
        uses: actions/download-artifact@v3
        with:
          name: power-grid-model-io
          path: wheelhouse/

      - name: Install built wheel file
        run: pip install power-grid-model-io[dev]==${{ needs.build-python.outputs.version }} --find-links=wheelhouse

      - name: Validation tests
        run: pytest tests/validation --no-cov --verbose

  publish:
    needs:
      - build-python
      - unit-tests
      - validation-tests
      - sonar-cloud
    if: (github.event_name == 'push') || (github.event_name == 'workflow_dispatch')
    permissions:
      contents: write
    env:
      TWINE_USERNAME: ${{ secrets.PYPI_USER }}
      TWINE_PASSWORD: ${{ secrets.PYPI_PASS }}
    runs-on: ubuntu-latest
    steps:
      - name: Setup Python 3.10
        uses: actions/setup-python@v4
        with:
          python-version: "3.10"

      - name: Load built wheel file
        uses: actions/download-artifact@v3
        with:
          name: power-grid-model-io

      - name: Upload wheels
        run: |
          pip install twine
          echo "Publish to PyPI..."
          twine upload --verbose wheelhouse/*

      - name: Release
        uses: softprops/action-gh-release@v1
        with:
          files: |
            ./wheelhouse/*.whl
          tag_name: v${{ needs.build-python.outputs.version }}
          prerelease: ${{ contains(needs.build-python.outputs.version, 'rc') || contains(needs.build-python.outputs.version, 'a') }}
          generate_release_notes: true
          target_commitish: ${{ github.sha }}<|MERGE_RESOLUTION|>--- conflicted
+++ resolved
@@ -43,14 +43,6 @@
           name: power-grid-model-io
           path: wheelhouse/
 
-<<<<<<< HEAD
-      - name: Validation tests
-        if: success() || failure()
-        run: pytest tests/validation --no-cov --verbose
-
-      - name: Test and Coverage for sonar cloud in develop mode
-        if: success() || failure()
-=======
   sonar-cloud:
     # only run sonar server in push event or pull request event from own repo
     if: ${{ (github.event_name == 'push') || (github.event.pull_request.head.repo.owner.login == 'alliander-opensource') }}
@@ -70,7 +62,6 @@
           python-version: "3.10"
 
       - name: Install in develop mode
->>>>>>> c775b561
         run: |
           pip install -e .[dev]
 
@@ -83,11 +74,6 @@
           sed -i 's@/home/runner/work/power-grid-model-io/power-grid-model-io@/github/workspace@g' coverage.xml
 
       - name: SonarCloud Scan
-<<<<<<< HEAD
-        # only run sonar server in push event or pull request event from own repo
-        if: ${{ (success() || failure()) && ((github.event_name == 'push') || (github.event.pull_request.head.repo.owner.login == 'alliander-opensource')) }}
-=======
->>>>>>> c775b561
         uses: SonarSource/sonarcloud-github-action@master
         env:
           GITHUB_TOKEN: ${{ secrets.GITHUB_TOKEN }}
