{
 "cells": [
  {
   "cell_type": "markdown",
   "metadata": {},
   "source": [
    "# Arrow example\n",
    "\n",
    "This example illustrates how to convert Arrow data that contains power-grid-model data to NumPy structured arrays, which the power-grid-model requests.\n",
    "\n",
    "It is by no means intended to provide complete documentation on the topic, but only to show how such conversions could be done.\n",
    "\n",
    "This example uses `pyarrow.RecordBatch` to demonstrate zero-copy operations. The user can choose a `pyarrow.Table` or other structures based on the requirement.\n",
    "\n",
    "**NOTE:** To run this example, the optional `examples` dependencies are required:\n",
    "\n",
    "```sh\n",
    "pip install .[examples]\n",
    "```"
   ]
  },
  {
   "cell_type": "code",
   "execution_count": 1,
   "metadata": {},
   "outputs": [],
   "source": [
    "%%capture cap --no-stderr\n",
    "from IPython.display import display\n",
    "from typing import Iterable\n",
    "\n",
    "from power_grid_model import (\n",
    "    PowerGridModel,\n",
    "    initialize_array,\n",
    "    CalculationMethod,\n",
    "    power_grid_meta_data,\n",
    "    ComponentType,\n",
    "    DatasetType,\n",
    "    ComponentAttributeFilterOptions,\n",
    ")\n",
    "from power_grid_model.data_types import SingleColumnarData\n",
    "import pyarrow as pa\n",
    "import pandas as pd\n",
    "import numpy as np"
   ]
  },
  {
   "cell_type": "markdown",
   "metadata": {},
   "source": [
    "\n",
    "## Model\n",
    "\n",
    "For clarity, a simple network is created. More complex cases work similarly and can be found in the other examples:\n",
    "\n",
    "```\n",
    "node 1 ---- line 4 ---- node 2 ----line 5 ---- node 3\n",
    "   |                       |                      |\n",
    "source 6               sym_load 7             sym_load 8\n",
    "```"
   ]
  },
  {
   "cell_type": "markdown",
   "metadata": {},
   "source": [
    "## Single symmetric calculations\n",
    "\n",
    "Construct the input data for the model and construct the actual model.\n",
    "\n",
    "Arrow uses a columnar data format while the power-grid-model offers support for both row based and columnar data format.\n",
    "Because of this, the columnar data format of power-grid-model provides a zero-copy interface for Arrow data. This differs from the row-based data format, for which conversions always require a copy."
   ]
  },
  {
   "cell_type": "markdown",
   "metadata": {},
   "source": [
    "### List the power-grid-model data types\n",
    "\n",
    "See which attributes exist for a given component and which data types are used"
   ]
  },
  {
   "cell_type": "code",
   "execution_count": 2,
   "metadata": {},
   "outputs": [
    {
     "name": "stdout",
     "output_type": "stream",
     "text": [
      "node: {'names': ['id', 'u_rated'], 'formats': ['<i4', '<f8'], 'offsets': [0, 8], 'itemsize': 16, 'aligned': True}\n",
      "line: {'names': ['id', 'from_node', 'to_node', 'from_status', 'to_status', 'r1', 'x1', 'c1', 'tan1', 'r0', 'x0', 'c0', 'tan0', 'i_n'], 'formats': ['<i4', '<i4', '<i4', 'i1', 'i1', '<f8', '<f8', '<f8', '<f8', '<f8', '<f8', '<f8', '<f8', '<f8'], 'offsets': [0, 4, 8, 12, 13, 16, 24, 32, 40, 48, 56, 64, 72, 80], 'itemsize': 88, 'aligned': True}\n",
      "source: {'names': ['id', 'node', 'status', 'u_ref', 'u_ref_angle', 'sk', 'rx_ratio', 'z01_ratio'], 'formats': ['<i4', '<i4', 'i1', '<f8', '<f8', '<f8', '<f8', '<f8'], 'offsets': [0, 4, 8, 16, 24, 32, 40, 48], 'itemsize': 56, 'aligned': True}\n",
      "asym_load: {'names': ['id', 'node', 'status', 'type', 'p_specified', 'q_specified'], 'formats': ['<i4', '<i4', 'i1', 'i1', ('<f8', (3,)), ('<f8', (3,))], 'offsets': [0, 4, 8, 9, 16, 40], 'itemsize': 64, 'aligned': True}\n"
     ]
    }
   ],
   "source": [
    "node_input_dtype = initialize_array(\"input\", \"node\", 0).dtype\n",
    "line_input_dtype = initialize_array(\"input\", \"line\", 0).dtype\n",
    "source_input_dtype = initialize_array(\"input\", \"source\", 0).dtype\n",
    "asym_load_input_dtype = initialize_array(\"input\", \"asym_load\", 0).dtype\n",
    "print(\"node:\", node_input_dtype)\n",
    "print(\"line:\", line_input_dtype)\n",
    "print(\"source:\", source_input_dtype)\n",
    "print(\"asym_load:\", asym_load_input_dtype)"
   ]
  },
  {
   "cell_type": "markdown",
   "metadata": {},
   "source": [
    "The primitive types of each attribute in the arrow tables need to match to make the operation efficient.\n",
    "Zero-copy conversion is not guaranteed if the data types provided via the PGM via `power_grid_meta_data` are not used.\n",
    "Note that the asymmetric type of attribute in power-grid-model has a shape of `(3,)` along with a specific type. These represent the 3 phases of electrical system.\n",
    "Hence, special care is required when handling asymmetric attributes. \n",
    "\n",
    "In this example, we use the respective primitive types for the symmetrical attributes and a `FixedSizeListArray` of the primitive types with length 3 for asymmetrical attributes. This results in them being stored as contiguous memory which would enable zero-copy conversion. Other possible solutions to this problem are beyond the scope of this example."
   ]
  },
  {
   "cell_type": "markdown",
   "metadata": {},
   "source": [
    "#### Creating a Schema\n",
    "\n",
    "We can make the task of assigning types easier by creating a schema based on the `DatasetType` and `ComponentType` directly from `power_grid_meta_data`. \n",
    "They can then directly be used to construct the `RecordBatch`."
   ]
  },
  {
   "cell_type": "code",
   "execution_count": 3,
   "metadata": {},
   "outputs": [
    {
     "name": "stdout",
     "output_type": "stream",
     "text": [
      "-------node asym scehma-------\n",
      "id: int32\n",
      "u_rated: double\n",
      "-------asym load scehma-------\n",
      "id: int32\n",
      "node: int32\n",
      "status: int8\n",
      "type: int8\n",
      "p_specified: fixed_size_list<item: double>[3]\n",
      "  child 0, item: double\n",
      "q_specified: fixed_size_list<item: double>[3]\n",
      "  child 0, item: double\n"
     ]
    }
   ],
   "source": [
    "def pgm_schema(dataset_type: DatasetType, component_type: ComponentType, attributes: Iterable[str] | None = None):\n",
    "    schemas = []\n",
    "    component_dtype = power_grid_meta_data[dataset_type][component_type].dtype\n",
    "    for meta_attribute, (dtype, _) in component_dtype.fields.items():\n",
    "        if attributes is not None and meta_attribute not in attributes:\n",
    "            continue\n",
    "        if dtype.shape == (3,):\n",
    "            pa_dtype = pa.list_(pa.from_numpy_dtype(dtype.base), 3)\n",
    "        else:\n",
    "            pa_dtype = pa.from_numpy_dtype(dtype)\n",
    "        schemas.append((meta_attribute, pa_dtype))\n",
    "    return pa.schema(schemas)\n",
    "\n",
    "\n",
<<<<<<< HEAD
    "print(\"-------node asym scehma-------\")\n",
    "print(pgm_schema(DatasetType.input, ComponentType.node))\n",
    "print(\"-------asym load scehma-------\")\n",
=======
    "print(\"-------node combined asym schema-------\")\n",
    "print(pgm_schema(DatasetType.input, ComponentType.node))\n",
    "print(\"-------asym load combined asym schema-------\")\n",
>>>>>>> c49b9e9a
    "print(pgm_schema(DatasetType.input, ComponentType.asym_load))"
   ]
  },
  {
   "cell_type": "markdown",
   "metadata": {},
   "source": [
    "### Create the grid using Arrow tables\n",
    "\n",
    "The [power-grid-model documentation on Components](https://power-grid-model.readthedocs.io/en/stable/user_manual/components.html) provides documentation on which components are required and which ones are optional.\n",
    "\n",
    "Construct the Arrow data as a table with the correct headers and data types."
   ]
  },
  {
   "cell_type": "code",
   "execution_count": 4,
   "metadata": {},
   "outputs": [
    {
     "data": {
      "text/plain": [
       "pyarrow.RecordBatch\n",
       "id: int32\n",
       "u_rated: double\n",
       "----\n",
       "id: [1,2,3]\n",
       "u_rated: [10500,10500,10500]"
      ]
     },
     "execution_count": 4,
     "metadata": {},
     "output_type": "execute_result"
    }
   ],
   "source": [
    "nodes_dict = {\"id\": [1, 2, 3], \"u_rated\": [10500.0, 10500.0, 10500.0]}\n",
    "\n",
    "\n",
    "lines_dict = {\n",
    "    \"id\": [4, 5],\n",
    "    \"from_node\": [1, 2],\n",
    "    \"to_node\": [2, 3],\n",
    "    \"from_status\": [1, 1],\n",
    "    \"to_status\": [1, 1],\n",
    "    \"r1\": [0.11, 0.15],\n",
    "    \"x1\": [0.12, 0.16],\n",
    "    \"c1\": [4.1e-05, 5.4e-05],\n",
    "    \"tan1\": [0.1, 0.1],\n",
    "    \"r0\": [0.01, 0.05],\n",
    "    \"x0\": [0.22, 0.06],\n",
    "    \"c0\": [4.1e-05, 5.4e-05],\n",
    "    \"tan0\": [0.4, 0.1],\n",
    "}\n",
    "\n",
    "sources_dict = {\"id\": [6], \"node\": [1], \"status\": [1], \"u_ref\": [1.0]}\n",
    "\n",
    "sym_loads_dict = {\n",
    "    \"id\": [7, 8],\n",
    "    \"node\": [2, 3],\n",
    "    \"status\": [1, 1],\n",
    "    \"type\": [0, 0],\n",
    "    \"p_specified\": [1.0, 2.0],\n",
    "    \"q_specified\": [0.5, 1.5],\n",
    "}\n",
    "\n",
    "nodes = pa.record_batch(nodes_dict, schema=pgm_schema(DatasetType.input, ComponentType.node, nodes_dict.keys()))\n",
    "lines = pa.record_batch(lines_dict, schema=pgm_schema(DatasetType.input, ComponentType.line, lines_dict.keys()))\n",
    "sources = pa.record_batch(sources_dict, schema=pgm_schema(DatasetType.input, ComponentType.source, sources_dict.keys()))\n",
    "sym_loads = pa.record_batch(\n",
    "    sym_loads_dict, schema=pgm_schema(DatasetType.input, ComponentType.sym_load, sym_loads_dict.keys())\n",
    ")\n",
    "\n",
    "nodes\n",
    "# the record batches of the other components can be printed similarly"
   ]
  },
  {
   "cell_type": "markdown",
   "metadata": {},
   "source": [
    "### Convert the Arrow data to power-grid-model input data\n",
    "\n",
    "The Arrow record batch or tables can then be converted to row based data or columnar data.\n",
    "Converting Arrow data to columnar NumPy arrays is recommended to leverage the columnar nature of Arrow data. \n",
    "This conversion can be done with zero-copy operations.\n",
    "\n",
    "A similar approach be adopted by the user to convert to row based data.\n",
    "\n",
    "```{note}\n",
    "The option of `zero_copy_only` in the function below and assert for correct dtype is added in this demo to verify no copies are made. \n",
    "Its usage is not mandatory to do zero copy conversion.\n",
    "```"
   ]
  },
  {
   "cell_type": "code",
   "execution_count": 5,
   "metadata": {},
   "outputs": [
    {
     "data": {
      "text/plain": [
       "{'id': array([1, 2, 3]), 'u_rated': array([10500., 10500., 10500.])}"
      ]
     },
     "execution_count": 5,
     "metadata": {},
     "output_type": "execute_result"
    }
   ],
   "source": [
    "def arrow_to_numpy(data: pa.RecordBatch, dataset_type: DatasetType, component_type: ComponentType) -> np.ndarray:\n",
    "    \"\"\"Convert Arrow data to NumPy data.\"\"\"\n",
    "    result = {}\n",
    "    result_dtype = power_grid_meta_data[dataset_type][component_type].dtype\n",
    "    for name, column in zip(data.column_names, data.columns):\n",
    "        column_data = column.to_numpy(zero_copy_only=True)\n",
    "        assert column_data.dtype == result_dtype[name]\n",
    "        result[name] = column_data.astype(dtype=result_dtype[name], copy=False)\n",
    "    return result\n",
    "\n",
    "\n",
    "node_input = arrow_to_numpy(nodes, DatasetType.input, ComponentType.node)\n",
    "line_input = arrow_to_numpy(lines, DatasetType.input, ComponentType.line)\n",
    "source_input = arrow_to_numpy(sources, DatasetType.input, ComponentType.source)\n",
    "sym_load_input = arrow_to_numpy(sym_loads, DatasetType.input, ComponentType.sym_load)\n",
    "\n",
    "node_input"
   ]
  },
  {
   "cell_type": "markdown",
   "metadata": {},
   "source": [
    "### Construct the complete input data structure"
   ]
  },
  {
   "cell_type": "code",
   "execution_count": 6,
   "metadata": {},
   "outputs": [],
   "source": [
    "input_data = {\n",
    "    ComponentType.node: node_input,\n",
    "    ComponentType.line: line_input,\n",
    "    ComponentType.source: source_input,\n",
    "    ComponentType.sym_load: sym_load_input,\n",
    "}"
   ]
  },
  {
   "cell_type": "code",
   "execution_count": 7,
   "metadata": {},
   "outputs": [],
   "source": [
    "# Optional: validate the input data\n",
    "from power_grid_model.validation import validate_input_data\n",
    "\n",
    "validate_input_data(input_data)"
   ]
  },
  {
   "cell_type": "markdown",
   "metadata": {},
   "source": [
    "### Use the power-grid-model\n",
    "\n",
    "The `output_component_types` argument is set to `ComponentAttributeFilterOptions.relevant` to given out columnar data.\n",
    "\n",
    "For more extensive examples, visit the [power-grid-model documentation](https://power-grid-model.readthedocs.io/en/stable/index.html).\n"
   ]
  },
  {
   "cell_type": "code",
   "execution_count": null,
   "metadata": {},
   "outputs": [
    {
     "data": {
      "text/html": [
       "<div>\n",
       "<style scoped>\n",
       "    .dataframe tbody tr th:only-of-type {\n",
       "        vertical-align: middle;\n",
       "    }\n",
       "\n",
       "    .dataframe tbody tr th {\n",
       "        vertical-align: top;\n",
       "    }\n",
       "\n",
       "    .dataframe thead th {\n",
       "        text-align: right;\n",
       "    }\n",
       "</style>\n",
       "<table border=\"1\" class=\"dataframe\">\n",
       "  <thead>\n",
       "    <tr style=\"text-align: right;\">\n",
       "      <th></th>\n",
       "      <th>id</th>\n",
       "      <th>energized</th>\n",
       "      <th>u_pu</th>\n",
       "      <th>u</th>\n",
       "      <th>u_angle</th>\n",
       "      <th>p</th>\n",
       "      <th>q</th>\n",
       "    </tr>\n",
       "  </thead>\n",
       "  <tbody>\n",
       "    <tr>\n",
       "      <th>0</th>\n",
       "      <td>1</td>\n",
       "      <td>1</td>\n",
       "      <td>1.000325</td>\n",
       "      <td>10503.410670</td>\n",
       "      <td>-0.000067</td>\n",
       "      <td>338777.246279</td>\n",
       "      <td>-3.299419e+06</td>\n",
       "    </tr>\n",
       "    <tr>\n",
       "      <th>1</th>\n",
       "      <td>2</td>\n",
       "      <td>1</td>\n",
       "      <td>1.002879</td>\n",
       "      <td>10530.228073</td>\n",
       "      <td>-0.002932</td>\n",
       "      <td>-1.000000</td>\n",
       "      <td>-5.000001e-01</td>\n",
       "    </tr>\n",
       "    <tr>\n",
       "      <th>2</th>\n",
       "      <td>3</td>\n",
       "      <td>1</td>\n",
       "      <td>1.004113</td>\n",
       "      <td>10543.184974</td>\n",
       "      <td>-0.004342</td>\n",
       "      <td>-2.000000</td>\n",
       "      <td>-1.500000e+00</td>\n",
       "    </tr>\n",
       "  </tbody>\n",
       "</table>\n",
       "</div>"
      ],
      "text/plain": [
       "   id  energized      u_pu             u   u_angle              p  \\\n",
       "0   1          1  1.000325  10503.410670 -0.000067  338777.246279   \n",
       "1   2          1  1.002879  10530.228073 -0.002932      -1.000000   \n",
       "2   3          1  1.004113  10543.184974 -0.004342      -2.000000   \n",
       "\n",
       "              q  \n",
       "0 -3.299419e+06  \n",
       "1 -5.000001e-01  \n",
       "2 -1.500000e+00  "
      ]
     },
     "metadata": {},
     "output_type": "display_data"
    }
   ],
   "source": [
    "# construct the model\n",
    "model = PowerGridModel(input_data=input_data, system_frequency=50)\n",
    "\n",
    "# run the calculation\n",
    "sym_result = model.calculate_power_flow(output_component_types=ComponentAttributeFilterOptions.relevant)\n",
    "\n",
    "# use pandas to tabulate and display the results\n",
    "sym_node_result = sym_result[ComponentType.node]\n",
    "display(pd.DataFrame(sym_node_result))"
   ]
  },
  {
   "cell_type": "markdown",
   "metadata": {},
   "source": [
    "#### Convert the symmetric result to Arrow format"
   ]
  },
  {
   "cell_type": "markdown",
   "metadata": {},
   "source": [
    "Converting symmetrical results is straightforward by using schema from [Creating Schema](#creating-a-schema)"
   ]
  },
  {
   "cell_type": "code",
   "execution_count": 9,
   "metadata": {},
   "outputs": [
    {
     "data": {
      "text/plain": [
       "pyarrow.RecordBatch\n",
       "id: int32\n",
       "energized: int8\n",
       "u_pu: double\n",
       "u: double\n",
       "u_angle: double\n",
       "p: double\n",
       "q: double\n",
       "----\n",
       "id: [1,2,3]\n",
       "energized: [1,1,1]\n",
       "u_pu: [1.000324825742982,1.0028788641128945,1.004112854674026]\n",
       "u: [10503.410670301311,10530.228073185392,10543.184974077272]\n",
       "u_angle: [-0.00006651843181518038,-0.0029317915196012487,-0.004341587216862092]\n",
       "p: [338777.2462788448,-1.0000002693184182,-1.9999998867105226]\n",
       "q: [-3299418.661306348,-0.5000000701801947,-1.4999998507078594]"
      ]
     },
     "execution_count": 9,
     "metadata": {},
     "output_type": "execute_result"
    }
   ],
   "source": [
    "pa_sym_node_result = pa.record_batch(\n",
    "    sym_node_result, schema=pgm_schema(DatasetType.sym_output, ComponentType.node, sym_node_result.keys())\n",
    ")\n",
    "pa_sym_node_result"
   ]
  },
  {
   "cell_type": "markdown",
   "metadata": {},
   "source": [
    "## Single asymmetric calculations\n",
    "\n",
    "Asymmetric calculations have a tuple of values for some of the attributes and are not easily convertible to record batches.\n",
    "Instead, one can have a look at the individual components of those attributes and/or flatten the arrays to access all components."
   ]
  },
  {
   "cell_type": "markdown",
   "metadata": {},
   "source": [
    "### Asymmetric input\n",
    "\n",
    "To illustrate the conversion, let's consider a similar grid but with asymmetric loads.\n",
    "\n",
    "```\n",
    "node 1 ---- line 4 ---- node 2 ----line 5 ---- node 3\n",
    "   |                       |                      |\n",
    "source 6              asym_load 7            asym_load 8\n",
    "```"
   ]
  },
  {
   "cell_type": "code",
   "execution_count": 10,
   "metadata": {},
   "outputs": [
    {
     "data": {
      "text/plain": [
       "pyarrow.RecordBatch\n",
       "id: int32\n",
       "node: int32\n",
       "status: int8\n",
       "type: int8\n",
       "p_specified: fixed_size_list<item: double>[3]\n",
       "  child 0, item: double\n",
       "q_specified: fixed_size_list<item: double>[3]\n",
       "  child 0, item: double\n",
       "----\n",
       "id: [7,8]\n",
       "node: [2,3]\n",
       "status: [1,1]\n",
       "type: [0,0]\n",
       "p_specified: [[1,0.01,0.011],[2,2.5,450]]\n",
       "q_specified: [[0.5,1500,0.1],[1.5,2.5,1500]]"
      ]
     },
     "execution_count": 10,
     "metadata": {},
     "output_type": "execute_result"
    }
   ],
   "source": [
    "asym_loads_dict = {\n",
    "    \"id\": [7, 8],\n",
    "    \"node\": [2, 3],\n",
    "    \"status\": [1, 1],\n",
    "    \"type\": [0, 0],\n",
    "    \"p_specified\": [[1.0, 1.0e-2, 1.1e-2], [2.0, 2.5, 4.5e2]],\n",
    "    \"q_specified\": [[0.5, 1.5e3, 0.1], [1.5, 2.5, 1.5e3]],\n",
    "}\n",
    "\n",
    "asym_loads = pa.record_batch(\n",
    "    asym_loads_dict, schema=pgm_schema(DatasetType.input, ComponentType.asym_load, asym_loads_dict.keys())\n",
    ")\n",
    "\n",
    "asym_loads"
   ]
  },
  {
   "cell_type": "code",
   "execution_count": 11,
   "metadata": {},
   "outputs": [
    {
     "data": {
      "text/plain": [
       "{'id': array([7, 8]),\n",
       " 'node': array([2, 3]),\n",
       " 'status': array([1, 1], dtype=int8),\n",
       " 'type': array([0, 0], dtype=int8),\n",
       " 'p_specified': array([[1.0e+00, 1.0e-02, 1.1e-02],\n",
       "        [2.0e+00, 2.5e+00, 4.5e+02]]),\n",
       " 'q_specified': array([[5.0e-01, 1.5e+03, 1.0e-01],\n",
       "        [1.5e+00, 2.5e+00, 1.5e+03]])}"
      ]
     },
     "execution_count": 11,
     "metadata": {},
     "output_type": "execute_result"
    }
   ],
   "source": [
    "def arrow_to_numpy_asym(data: pa.RecordBatch, dataset_type: DatasetType, component_type: ComponentType) -> np.ndarray:\n",
    "    \"\"\"Convert asymmetric Arrow data to NumPy data.\n",
    "\n",
    "    This function is similar to the arrow_to_numpy function, but also supports asymmetric data.\"\"\"\n",
    "    result = {}\n",
    "    result_dtype = power_grid_meta_data[dataset_type][component_type].dtype\n",
    "\n",
    "    for name in result_dtype.names:\n",
    "        if name not in data.column_names:\n",
    "            continue\n",
    "        dtype = result_dtype[name]\n",
    "\n",
    "        if len(dtype.shape) == 0:\n",
    "            column_data = data.column(name).to_numpy(zero_copy_only=True)\n",
    "        else:\n",
    "            column_data = data.column(name).flatten().to_numpy(zero_copy_only=True).reshape(-1, 3)\n",
    "        assert column_data.dtype.base == dtype.base\n",
    "        result[name] = column_data.astype(dtype=dtype.base, copy=False)\n",
    "    return result\n",
    "\n",
    "\n",
    "asym_load_input = arrow_to_numpy_asym(asym_loads, DatasetType.input, ComponentType.asym_load)\n",
    "\n",
    "asym_load_input"
   ]
  },
  {
   "cell_type": "markdown",
   "metadata": {},
   "source": [
    "### Use the power-grid-model in asymmetric calculations"
   ]
  },
  {
   "cell_type": "code",
   "execution_count": 12,
   "metadata": {},
   "outputs": [
    {
     "data": {
      "text/html": [
       "<div>\n",
       "<style scoped>\n",
       "    .dataframe tbody tr th:only-of-type {\n",
       "        vertical-align: middle;\n",
       "    }\n",
       "\n",
       "    .dataframe tbody tr th {\n",
       "        vertical-align: top;\n",
       "    }\n",
       "\n",
       "    .dataframe thead th {\n",
       "        text-align: right;\n",
       "    }\n",
       "</style>\n",
       "<table border=\"1\" class=\"dataframe\">\n",
       "  <thead>\n",
       "    <tr style=\"text-align: right;\">\n",
       "      <th></th>\n",
       "      <th>0</th>\n",
       "      <th>1</th>\n",
       "      <th>2</th>\n",
       "    </tr>\n",
       "  </thead>\n",
       "  <tbody>\n",
       "    <tr>\n",
       "      <th>0</th>\n",
       "      <td>-0.000067</td>\n",
       "      <td>-2.094462</td>\n",
       "      <td>2.094328</td>\n",
       "    </tr>\n",
       "    <tr>\n",
       "      <th>1</th>\n",
       "      <td>-0.002930</td>\n",
       "      <td>-2.097322</td>\n",
       "      <td>2.091464</td>\n",
       "    </tr>\n",
       "    <tr>\n",
       "      <th>2</th>\n",
       "      <td>-0.004338</td>\n",
       "      <td>-2.098733</td>\n",
       "      <td>2.090057</td>\n",
       "    </tr>\n",
       "  </tbody>\n",
       "</table>\n",
       "</div>"
      ],
      "text/plain": [
       "          0         1         2\n",
       "0 -0.000067 -2.094462  2.094328\n",
       "1 -0.002930 -2.097322  2.091464\n",
       "2 -0.004338 -2.098733  2.090057"
      ]
     },
     "metadata": {},
     "output_type": "display_data"
    }
   ],
   "source": [
    "asym_input_data = {\n",
    "    ComponentType.node: node_input,\n",
    "    ComponentType.line: line_input,\n",
    "    ComponentType.source: source_input,\n",
    "    ComponentType.asym_load: asym_load_input,\n",
    "}\n",
    "\n",
    "validate_input_data(asym_input_data, symmetric=False)\n",
    "\n",
    "# construct the model\n",
    "asym_model = PowerGridModel(input_data=asym_input_data, system_frequency=50)\n",
    "\n",
    "# run the calculation\n",
    "asym_result = asym_model.calculate_power_flow(\n",
    "    symmetric=False, output_component_types=ComponentAttributeFilterOptions.relevant\n",
    ")\n",
    "\n",
    "# use pandas to display the results, but beware the data types\n",
    "display(pd.DataFrame(asym_result[ComponentType.node][\"u_angle\"]))"
   ]
  },
  {
   "cell_type": "markdown",
   "metadata": {},
   "source": [
    "### Convert asymmetric power-grid-model output data to Arrow output data"
   ]
  },
  {
   "cell_type": "code",
   "execution_count": 13,
   "metadata": {},
   "outputs": [
    {
     "data": {
      "text/plain": [
       "pyarrow.RecordBatch\n",
       "id: int32\n",
       "energized: int8\n",
       "u_pu: fixed_size_list<item: double>[3]\n",
       "  child 0, item: double\n",
       "u: fixed_size_list<item: double>[3]\n",
       "  child 0, item: double\n",
       "u_angle: fixed_size_list<item: double>[3]\n",
       "  child 0, item: double\n",
       "p: fixed_size_list<item: double>[3]\n",
       "  child 0, item: double\n",
       "q: fixed_size_list<item: double>[3]\n",
       "  child 0, item: double\n",
       "----\n",
       "id: [1,2,3]\n",
       "energized: [1,1,1]\n",
       "u_pu: [[1.0003248257977395,1.0003243769486854,1.00032436416241],[1.0028803762176164,1.0028710993140406,1.0028730789021523],[1.0041143008174032,1.0041033583077175,1.0041004935738533]]\n",
       "u: [[6064.146978239599,6064.144257236815,6064.1441797241405],[6079.639179329456,6079.582941090301,6079.594941705457],[6087.119449677845,6087.053114238262,6087.035747712152]]\n",
       "u_angle: [[-0.00006651848125694397,-2.094461573665813,2.09432849798745],[-0.0029298831864832267,-2.0973219974462594,2.0914640024381836],[-0.004337685507209373,-2.098732840554144,2.0900574062078014]]\n",
       "p: [[112925.89463805761,112918.13517097049,113364.09104548635],[-0.9999999787945241,-0.009999971449717083,-0.010999979325441034],[-2.0000000113649943,-2.500000072350112,-450.00000008387997]]\n",
       "q: [[-1099806.4185888197,-1098301.0302391076,-1098302.79423175],[-0.499999998516201,-1499.9999999095232,-0.10000001915949493],[-1.5000000216889147,-2.50000006806065,-1500.0000000385737]]"
      ]
     },
     "execution_count": 13,
     "metadata": {},
     "output_type": "execute_result"
    }
   ],
   "source": [
    "def numpy_columnar_to_arrow(\n",
    "    data: SingleColumnarData, dataset_type: DatasetType, component_type: ComponentType\n",
    ") -> pa.RecordBatch:\n",
    "    \"\"\"Convert NumPy data to Arrow data.\"\"\"\n",
    "    # pa.record_batch.from_arrays(data, schema=pgm_schema(DatasetType.result, ComponentType.node))\n",
    "    component_pgm_schema = pgm_schema(dataset_type, component_type, data.keys())\n",
    "    pa_columns = {}\n",
    "    for attribute, data in data.items():\n",
    "        primitive_type = component_pgm_schema.field(attribute).type\n",
    "\n",
    "        if data.ndim == 2 and data.shape[1] == 3:\n",
    "            pa_columns[attribute] = pa.FixedSizeListArray.from_arrays(data.flatten(), type=primitive_type)\n",
    "        else:\n",
    "            pa_columns[attribute] = pa.array(data, type=primitive_type)\n",
    "    return pa.record_batch(pa_columns, component_pgm_schema)\n",
    "\n",
    "\n",
    "pa_asym_node_result = numpy_columnar_to_arrow(\n",
    "    asym_result[ComponentType.node], DatasetType.asym_output, ComponentType.node\n",
    ")\n",
    "\n",
    "pa_asym_node_result"
   ]
  },
  {
   "cell_type": "markdown",
   "metadata": {},
   "source": [
    "## Batch data\n",
    "\n",
    "power-grid-model supports batch calculations by providing an `update_data` argument, as shown in [this example](https://power-grid-model.readthedocs.io/en/stable/examples/Power%20Flow%20Example.html#batch-calculation).\n",
    "\n",
    "Both the `update_data` and the output result are similar to the `input_data` and output data in the above, except that they have another dimension representing the batch index: the first index in the NumPy structured arrays.\n",
    "\n",
    "This extra index can be represented in Arrow using a [`RecordBatch`](https://arrow.apache.org/docs/cpp/api/table.html#two-dimensional-datasets) or using any other multi-index data format."
   ]
  }
 ],
 "metadata": {
  "kernelspec": {
   "display_name": ".venv",
   "language": "python",
   "name": "python3"
  },
  "language_info": {
   "codemirror_mode": {
    "name": "ipython",
    "version": 3
   },
   "file_extension": ".py",
   "mimetype": "text/x-python",
   "name": "python",
   "nbconvert_exporter": "python",
   "pygments_lexer": "ipython3",
   "version": "3.12.0"
  },
  "orig_nbformat": 4
 },
 "nbformat": 4,
 "nbformat_minor": 2
}<|MERGE_RESOLUTION|>--- conflicted
+++ resolved
@@ -169,15 +169,9 @@
     "    return pa.schema(schemas)\n",
     "\n",
     "\n",
-<<<<<<< HEAD
     "print(\"-------node asym scehma-------\")\n",
     "print(pgm_schema(DatasetType.input, ComponentType.node))\n",
     "print(\"-------asym load scehma-------\")\n",
-=======
-    "print(\"-------node combined asym schema-------\")\n",
-    "print(pgm_schema(DatasetType.input, ComponentType.node))\n",
-    "print(\"-------asym load combined asym schema-------\")\n",
->>>>>>> c49b9e9a
     "print(pgm_schema(DatasetType.input, ComponentType.asym_load))"
    ]
   },
