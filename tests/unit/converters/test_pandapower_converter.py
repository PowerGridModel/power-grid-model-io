# SPDX-FileCopyrightText: 2022 Contributors to the Power Grid Model project <dynamic.grid.calculation@alliander.com>
#
# SPDX-License-Identifier: MPL-2.0

import json
from pathlib import Path
from typing import Callable, Tuple
from unittest.mock import ANY, MagicMock, call, patch

import numpy as np
import pandapower as pp
import pandas as pd
import pytest
from power_grid_model import CalculationMethod, PowerGridModel, WindingType, initialize_array
from power_grid_model.data_types import SingleDataset
from power_grid_model.utils import import_input_data, import_json_data

from power_grid_model_io.converters.pandapower_converter import PandaPowerConverter, PandaPowerData
from power_grid_model_io.data_types import ExtraInfoLookup

from ...utils import assert_struct_array_equal

DATA_DIR = Path(__file__).parent.parent.parent / "data" / "pandapower"


@pytest.fixture
def pp_example_simple() -> Tuple[PandaPowerData, float]:
    #  (ext #1)         shunt - [104]  - 3w - [105] - sym_gen
    #   |                                |
    #  [101] -/- -OO- [102] ----/----- [103]
    #   |                                |
    #  -/-                          (load #31)
    #   |
    #  [106]
    net = pp.create_empty_network(f_hz=50)
    pp.create_bus(net, index=101, vn_kv=110)
    pp.create_bus(net, index=102, vn_kv=20)
    pp.create_bus(net, index=103, vn_kv=20)
    pp.create_bus(net, index=104, vn_kv=30.1)
    pp.create_bus(net, index=105, vn_kv=60)
    pp.create_bus(net, index=106, vn_kv=34)
    pp.create_ext_grid(
        net, index=1, in_service=True, bus=101, vm_pu=31.02, s_sc_max_mva=3.0, rx_max=0.6, va_degree=61.2
    )
    pp.create_transformer_from_parameters(
        net,
        index=101,
        hv_bus=101,
        lv_bus=102,
        i0_percent=38.0,
        pfe_kw=11.6,
        vkr_percent=0.322,
        sn_mva=40,
        vn_lv_kv=22.0,
        vn_hv_kv=110.0,
        vk_percent=17.8,
        vector_group="Dyn",
        shift_degree=30,
        tap_side="hv",
        tap_pos=2,
        tap_min=1,
        tap_max=3,
        tap_step_percent=30,
        tap_neutral=2,
        parallel=3,
    )
    pp.create_line(
        net, index=101, from_bus=103, to_bus=102, length_km=1.23, parallel=2, df=10, std_type="NAYY 4x150 SE"
    )
    pp.create_load(
        net, index=101, bus=103, p_mw=2.5, q_mvar=0.24, const_i_percent=26.0, const_z_percent=51.0, cos_phi=2
    )
    pp.create_switch(net, index=101, et="l", bus=103, element=101, closed=False)
    pp.create_switch(net, index=3021, et="b", bus=101, element=106, closed=True)
    pp.create_switch(net, index=321, et="t", bus=101, element=101, closed=False)
    pp.create_shunt(net, index=1201, in_service=True, bus=104, p_mw=2.1, q_mvar=31.5, step=3)
    pp.create_sgen(net, index=31, bus=105, p_mw=6.21, q_mvar=20.1)
    pp.create_transformer3w_from_parameters(
        net,
        index=102,
        hv_bus=103,
        mv_bus=105,
        lv_bus=104,
        in_service=True,
        vn_hv_kv=110.0,
        vn_mv_kv=50.0,
        vn_lv_kv=22.0,
        sn_hv_mva=40,
        sn_mv_mva=100,
        sn_lv_mva=50,
        vk_hv_percent=20,
        vk_mv_percent=60,
        vk_lv_percent=35,
        vkr_hv_percent=10,
        vkr_mv_percent=20,
        vkr_lv_percent=40,
        i0_percent=38,
        pfe_kw=11.6,
        vector_group="Dynz",
        shift_mv_degree=30,
        shift_lv_degree=60,
        tap_pos=2,
        tap_side="lv",
        tap_min=1,
        tap_max=3,
        tap_step_percent=30,
        tap_neutral=2,
    )

    components = {component: net[component] for component in net if isinstance(net[component], (pd.DataFrame, float))}
    return components, net.f_hz


@pytest.fixture
def pgm_example_simple() -> SingleDataset:
    return import_input_data(DATA_DIR / "input_data.json")


@pytest.fixture
def pgm_output() -> SingleDataset:
    f = open(DATA_DIR / "pgm_output_data.json")
    return json.load(f)


@pytest.fixture
def pp_expected_output() -> SingleDataset:
    f = open(DATA_DIR / "pp_output_data.json")
    return json.load(f)


@patch("power_grid_model_io.converters.pandapower_converter.PandaPowerConverter._create_input_data")
def test_parse_data(create_input_data_mock: MagicMock):
    # Arrange
    converter = PandaPowerConverter()

    def create_input_data():
        converter.pgm_data = {"node": np.array([])}

    create_input_data_mock.side_effect = create_input_data

    # Act
    result = converter._parse_data(data={"bus": pd.DataFrame()}, data_type="input", extra_info=None)

    # Assert
    create_input_data_mock.assert_called_once_with()
    assert len(converter.pp_data) == 1 and "bus" in converter.pp_data
    assert len(converter.pgm_data) == 1 and "node" in converter.pgm_data
    assert len(result) == 1 and "node" in result


@patch("power_grid_model_io.converters.pandapower_converter.PandaPowerConverter._create_input_data")
def test_parse_data__extra_info(create_input_data_mock: MagicMock):
    # Arrange
    converter = PandaPowerConverter()

    def create_input_data():
        converter.idx_lookup[("bus", None)] = pd.Series([101, 102, 103], index=[0, 1, 2])
        converter.idx_lookup[("load", "const_current")] = pd.Series([201, 202, 203], index=[3, 4, 5])

    create_input_data_mock.side_effect = create_input_data

    # Act
    extra_info: ExtraInfoLookup = {}
    converter._parse_data(data={}, data_type="input", extra_info=extra_info)

    # Assert
    assert len(extra_info) == 6
    assert extra_info[0] == {"id_reference": {"table": "bus", "index": 101}}
    assert extra_info[1] == {"id_reference": {"table": "bus", "index": 102}}
    assert extra_info[2] == {"id_reference": {"table": "bus", "index": 103}}
    assert extra_info[3] == {"id_reference": {"table": "load", "name": "const_current", "index": 201}}
    assert extra_info[4] == {"id_reference": {"table": "load", "name": "const_current", "index": 202}}
    assert extra_info[5] == {"id_reference": {"table": "load", "name": "const_current", "index": 203}}


def test_parse_data__update_data():
    # Arrange
    converter = PandaPowerConverter()

    # Act/Assert
    with pytest.raises(ValueError):
        converter._parse_data(data={}, data_type="update", extra_info=None)


def test_create_input_data():
    # Arrange
    converter = MagicMock()

    # Act
    PandaPowerConverter._create_input_data(self=converter)  # type: ignore

    # Assert
    assert len(converter.method_calls) == 9
    converter._create_pgm_input_nodes.assert_called_once_with()
    converter._create_pgm_input_lines.assert_called_once_with()
    converter._create_pgm_input_sources.assert_called_once_with()
    converter._create_pgm_input_sym_loads.assert_called_once_with()
    converter._create_pgm_input_shunts.assert_called_once_with()
    converter._create_pgm_input_transformers.assert_called_once_with()
    converter._create_pgm_input_sym_gens.assert_called_once_with()
    converter._create_pgm_input_three_winding_transformers.assert_called_once_with()
    converter._create_pgm_input_links.assert_called_once_with()


@pytest.mark.parametrize(
    ("create_fn", "table"),
    [
        (PandaPowerConverter._create_pgm_input_nodes, "bus"),
        (PandaPowerConverter._create_pgm_input_lines, "line"),
        (PandaPowerConverter._create_pgm_input_sources, "ext_grid"),
        (PandaPowerConverter._create_pgm_input_shunts, "shunt"),
        (PandaPowerConverter._create_pgm_input_sym_gens, "sgen"),
        (PandaPowerConverter._create_pgm_input_sym_loads, "load"),
        (PandaPowerConverter._create_pgm_input_transformers, "trafo"),
        (PandaPowerConverter._create_pgm_input_three_winding_transformers, "trafo3w"),
        (PandaPowerConverter._create_pgm_input_links, "switch"),
    ],
)
@patch("power_grid_model_io.converters.pandapower_converter.initialize_array")
def test_create_pgm_input_object__empty(
    mock_init_array: MagicMock, create_fn: Callable[[PandaPowerConverter], None], table: str
):
    # Arrange
    converter = PandaPowerConverter()
    converter.pp_data[table] = pd.DataFrame()  # type: ignore

    # Act
    create_fn(converter)

    # Assert
    mock_init_array.assert_not_called()


def test_create_pgm_input_nodes(pp_example_simple: Tuple[PandaPowerData, float], pgm_example_simple: SingleDataset):
    # Arrange
    converter = PandaPowerConverter(system_frequency=pp_example_simple[1])
    converter.pp_data = pp_example_simple[0]

    # Act
    converter._create_pgm_input_nodes()

    # Assert
    np.testing.assert_array_equal(converter.pgm_data["node"], pgm_example_simple["node"])


def test_create_pgm_input_lines(pp_example_simple: Tuple[PandaPowerData, float], pgm_example_simple: SingleDataset):
    # Arrange
    converter = PandaPowerConverter(system_frequency=pp_example_simple[1])
    converter.pp_data = pp_example_simple[0]
    converter.idx = {("bus", None): pd.Series([0, 1, 2, 3, 4, 5], index=[101, 102, 103, 104, 105, 106], dtype=np.int32)}
    converter.next_idx = 5

    # Act
    converter._create_pgm_input_lines()

    # Assert
    assert_struct_array_equal(converter.pgm_data["line"], pgm_example_simple["line"])


def test_create_pgm_input_sources(pp_example_simple: Tuple[PandaPowerData, float], pgm_example_simple: SingleDataset):
    # Arrange
    converter = PandaPowerConverter(system_frequency=pp_example_simple[1])
    converter.pp_data = pp_example_simple[0]
    converter.idx = {("bus", None): pd.Series([0, 1, 2, 3, 4, 5], index=[101, 102, 103, 104, 105, 106], dtype=np.int32)}
    converter.next_idx = 6

    # Act
    converter._create_pgm_input_sources()

    # Assert
    assert_struct_array_equal(converter.pgm_data["source"], pgm_example_simple["source"])


def test_create_pgm_input_sym_loads(pp_example_simple: Tuple[PandaPowerData, float], pgm_example_simple: SingleDataset):
    # Arrange
    converter = PandaPowerConverter(system_frequency=pp_example_simple[1])
    converter.pp_data = pp_example_simple[0]
    converter.idx = {("bus", None): pd.Series([0, 1, 2, 3, 4, 5], index=[101, 102, 103, 104, 105, 106], dtype=np.int32)}
    converter.next_idx = 7

    # Act
    converter._create_pgm_input_sym_loads()

    # Assert
    assert_struct_array_equal(converter.pgm_data["sym_load"], pgm_example_simple["sym_load"])


def test_create_pgm_input_transformers(
    pp_example_simple: Tuple[PandaPowerData, float], pgm_example_simple: SingleDataset
):
    # Arrange
    converter = PandaPowerConverter(system_frequency=pp_example_simple[1])
    converter.pp_data = pp_example_simple[0]
    converter.idx = {("bus", None): pd.Series([0, 1, 2, 3, 4, 5], index=[101, 102, 103, 104, 105, 106], dtype=np.int32)}
    converter.next_idx = 10

    # Act
    converter._create_pgm_input_transformers()

    # Assert
    assert_struct_array_equal(converter.pgm_data["transformer"], pgm_example_simple["transformer"])


def test_create_pgm_input_shunts(pp_example_simple: Tuple[PandaPowerData, float], pgm_example_simple: SingleDataset):
    # Arrange
    converter = PandaPowerConverter(system_frequency=pp_example_simple[1])
    converter.pp_data = pp_example_simple[0]
    converter.idx = {("bus", None): pd.Series([0, 1, 2, 3, 4, 5], index=[101, 102, 103, 104, 105, 106], dtype=np.int32)}
    converter.next_idx = 11

    # Act
    converter._create_pgm_input_shunts()

    # Assert
    assert_struct_array_equal(converter.pgm_data["shunt"], pgm_example_simple["shunt"])


def test_create_pgm_input_sym_gens(pp_example_simple: Tuple[PandaPowerData, float], pgm_example_simple: SingleDataset):
    # Arrange
    converter = PandaPowerConverter(system_frequency=pp_example_simple[1])
    converter.pp_data = pp_example_simple[0]
    converter.idx = {("bus", None): pd.Series([0, 1, 2, 3, 4, 5], index=[101, 102, 103, 104, 105, 106], dtype=np.int32)}
    converter.next_idx = 12

    # Act
    converter._create_pgm_input_sym_gens()

    # Assert
    assert_struct_array_equal(converter.pgm_data["sym_gen"], pgm_example_simple["sym_gen"])


def test_create_pgm_input_three_winding_transformers(
    pp_example_simple: Tuple[PandaPowerData, float], pgm_example_simple: SingleDataset
):
    # Arrange
    converter = PandaPowerConverter(system_frequency=pp_example_simple[1])
    converter.pp_data = pp_example_simple[0]
    converter.idx = {("bus", None): pd.Series([0, 1, 2, 3, 4, 5], index=[101, 102, 103, 104, 105, 106], dtype=np.int32)}
    converter.next_idx = 13

    # Act
    converter._create_pgm_input_three_winding_transformers()

    # Assert
    assert_struct_array_equal(
        converter.pgm_data["three_winding_transformer"], pgm_example_simple["three_winding_transformer"]
    )


def test_create_pgm_input_links(pp_example_simple: Tuple[PandaPowerData, float], pgm_example_simple: SingleDataset):
    # Arrange
    converter = PandaPowerConverter(system_frequency=pp_example_simple[1])
    converter.pp_data = pp_example_simple[0]
    converter.idx = {("bus", None): pd.Series([0, 1, 2, 3, 4, 5], index=[101, 102, 103, 104, 105, 106], dtype=np.int32)}
    converter.next_idx = 14

    # Act
    converter._create_pgm_input_links()

    # Assert
    assert_struct_array_equal(converter.pgm_data["link"], pgm_example_simple["link"])


def test__pp_buses_output(pgm_output: SingleDataset, pp_expected_output: SingleDataset):
    # Arrange
    converter = PandaPowerConverter(system_frequency=50)
    converter.pgm_output_data = pgm_output
    converter.idx_lookup["bus"] = pd.Series([321, 5, 4, 3, 1, 6])

    # Act
    converter._pp_buses_output()

    # Assert
    np.testing.assert_array_equal(converter.pp_output_data["node"], pp_expected_output["bus"])


def test__pp_shunts_output(pgm_output: SingleDataset, pp_expected_output: SingleDataset):
    # Arrange
    converter = PandaPowerConverter(system_frequency=50)
    converter.pgm_output_data = pgm_output

    source = initialize_array("input", "source", 1)
    source["id"] = [10]
    source["node"] = [1]
    source["status"] = [1]
    source["u_ref"] = [1.0]

    converter.pgm_data["source"] = source
    converter.idx_lookup["bus"] = pd.Series([321, 5, 4, 3, 1, 6])

    converter.pgm_nodes_lookup = pd.DataFrame()

    # Act
    converter._pp_buses_output()

    # Assert
    np.testing.assert_array_equal(converter.pp_output_data["node"], pp_expected_output["bus"])


def test_get_index__key_error():
    # Arrange
    converter = PandaPowerConverter()

    # Act / Assert
    with pytest.raises(KeyError, match=r"index.*bus"):
        converter._get_ids(pp_table="bus", pp_idx=pd.Series())


def test_get_tap_size():
    # Arrange
    pp_trafo = pd.DataFrame(
        [["hv", 5.0, 10.5, 0.4], ["lv", 10.0, 10.5, 0.4], ["lv", np.nan, 10.5, 0.4]],
        columns=["tap_side", "tap_step_percent", "vn_hv_kv", "vn_lv_kv"],
    )
    expected_tap_size = np.array([525.0, 40.0, np.nan], dtype=np.float64)

    # Act
    actual_tap_size = PandaPowerConverter._get_tap_size(pp_trafo)

    # Assert
    np.testing.assert_array_equal(actual_tap_size, expected_tap_size)


def test_get_transformer_tap_side():
    # Arrange
    pp_trafo_tap_side = pd.Series(["hv", "lv", "lv", "hv"])
    expected_tap_side = np.array([0, 1, 1, 0], dtype=np.int8)

    # Act
    actual_tap_side = PandaPowerConverter._get_transformer_tap_side(pp_trafo_tap_side)

    # Assert
    np.testing.assert_array_equal(actual_tap_side, expected_tap_side)


def test_get_3wtransformer_tap_side():
    # Arrange
    pp_trafo3w_tap_side = pd.Series(["hv", "mv", "lv", "mv", "lv", "hv", "lv"])
    expected_tap_side = np.array([0, 1, 2, 1, 2, 0, 2], dtype=np.int8)

    # Act
    actual_tap_side = PandaPowerConverter._get_3wtransformer_tap_side(pp_trafo3w_tap_side)

    # Assert
    np.testing.assert_array_equal(actual_tap_side, expected_tap_side)


def test_get_3wtransformer_tap_size():
    # Arrange
    pp_trafo = pd.DataFrame(
        [["hv", 62.0, 10.5, 400.0, 32.1], ["lv", 62.0, 10.5, 400.0, 32.1], ["mv", 62.0, 10.5, 400.0, 32.1]],
        columns=["tap_side", "tap_step_percent", "vn_hv_kv", "vn_mv_kv", "vn_lv_kv"],
    )
    expected_tap_size = np.array([6510.0, 19902.0, 248000.0], dtype=np.float64)

    # Act
    actual_tap_size = PandaPowerConverter._get_3wtransformer_tap_size(pp_trafo)

    # Assert
    np.testing.assert_array_equal(actual_tap_size, expected_tap_size)


@patch("power_grid_model_io.converters.pandapower_converter.get_winding")
def test_get_trafo_winding_types__vector_group(mock_get_winding: MagicMock):
    # Arrange
    converter = PandaPowerConverter()
    converter.pp_data = {"trafo": pd.DataFrame([(1, "Dyn"), (2, "YNd"), (3, "Dyn")], columns=["id", "vector_group"])}
    mock_get_winding.side_effect = [WindingType.delta, WindingType.wye_n, WindingType.wye_n, WindingType.delta]
    expected = pd.DataFrame([(2, 1), (1, 2), (2, 1)], columns=["winding_from", "winding_to"])

    # Act
    actual = converter.get_trafo_winding_types()

    # Assert
    pd.testing.assert_frame_equal(actual, expected)
    assert len(mock_get_winding.call_args_list) == 4
    assert mock_get_winding.call_args_list[0] == call("D")
    assert mock_get_winding.call_args_list[1] == call("yn")
    assert mock_get_winding.call_args_list[2] == call("YN")
    assert mock_get_winding.call_args_list[3] == call("d")


@patch("power_grid_model_io.converters.pandapower_converter.get_winding")
def test_get_trafo_winding_types__std_types(mock_get_winding: MagicMock):
    # Arrange
    std_types = {"trafo": {"std_trafo_1": {"vector_group": "YNd"}, "std_trafo_2": {"vector_group": "Dyn"}}}
    converter = PandaPowerConverter(std_types=std_types)
    converter.pp_data = {
        "trafo": pd.DataFrame([(1, "std_trafo_2"), (2, "std_trafo_1"), (3, "std_trafo_2")], columns=["id", "std_type"])
    }
    mock_get_winding.side_effect = [WindingType.delta, WindingType.wye_n, WindingType.wye_n, WindingType.delta]
    expected = pd.DataFrame([(2, 1), (1, 2), (2, 1)], columns=["winding_from", "winding_to"])

    # Act
    actual = converter.get_trafo_winding_types()

    # Assert
    pd.testing.assert_frame_equal(actual, expected)
    assert len(mock_get_winding.call_args_list) == 4
    assert mock_get_winding.call_args_list[0] == call("D")
    assert mock_get_winding.call_args_list[1] == call("yn")
    assert mock_get_winding.call_args_list[2] == call("YN")
    assert mock_get_winding.call_args_list[3] == call("d")


@patch("power_grid_model_io.converters.pandapower_converter.get_winding")
def test_get_trafo3w_winding_types__vector_group(mock_get_winding: MagicMock):
    # Arrange
    converter = PandaPowerConverter()
    converter.pp_data = {
        "trafo3w": pd.DataFrame([(1, "Dynz"), (2, "YNdy"), (3, "Dyny")], columns=["id", "vector_group"])
    }
    mock_get_winding.side_effect = [
        WindingType.delta,
        WindingType.wye_n,
        WindingType.zigzag,
        WindingType.wye_n,
        WindingType.delta,
        WindingType.wye,
        WindingType.delta,
        WindingType.wye_n,
        WindingType.wye,
    ]

    expected = pd.DataFrame([[2, 1, 3], [1, 2, 0], [2, 1, 0]], columns=["winding_1", "winding_2", "winding_3"])

    # Act
    actual = converter.get_trafo3w_winding_types()

    # Assert
    pd.testing.assert_frame_equal(actual, expected)
    assert len(mock_get_winding.call_args_list) == 9
    assert mock_get_winding.call_args_list[0] == call("D")
    assert mock_get_winding.call_args_list[1] == call("yn")
    assert mock_get_winding.call_args_list[2] == call("z")
    assert mock_get_winding.call_args_list[3] == call("YN")
    assert mock_get_winding.call_args_list[4] == call("d")
    assert mock_get_winding.call_args_list[5] == call("y")
    assert mock_get_winding.call_args_list[6] == call("D")
    assert mock_get_winding.call_args_list[7] == call("yn")
    assert mock_get_winding.call_args_list[8] == call("y")


@patch("power_grid_model_io.converters.pandapower_converter.get_winding")
def test_get_trafo3w_winding_types__std_types(mock_get_winding: MagicMock):
    # Arrange
    std_types = {"trafo3w": {"std_trafo3w_1": {"vector_group": "Dynz"}, "std_trafo3w_2": {"vector_group": "YNdy"}}}
    converter = PandaPowerConverter(std_types=std_types)
    converter.pp_data = {
        "trafo3w": pd.DataFrame(
            [(1, "std_trafo3w_2"), (2, "std_trafo3w_1"), (3, "std_trafo3w_2")], columns=["id", "std_type"]
        )
    }
    mock_get_winding.side_effect = [
        WindingType.wye_n,
        WindingType.delta,
        WindingType.wye,
        WindingType.delta,
        WindingType.wye_n,
        WindingType.zigzag,
        WindingType.wye_n,
        WindingType.delta,
        WindingType.wye,
    ]
    expected = pd.DataFrame([[1, 2, 0], [2, 1, 3], [1, 2, 0]], columns=["winding_1", "winding_2", "winding_3"])

    # Act
    actual = converter.get_trafo3w_winding_types()

    # Assert
    pd.testing.assert_frame_equal(actual, expected)
    assert len(mock_get_winding.call_args_list) == 6
    assert mock_get_winding.call_args_list[0] == call("YN")
    assert mock_get_winding.call_args_list[1] == call("d")
    assert mock_get_winding.call_args_list[2] == call("y")
    assert mock_get_winding.call_args_list[3] == call("D")
    assert mock_get_winding.call_args_list[4] == call("yn")
    assert mock_get_winding.call_args_list[5] == call("z")


def test_get_winding_types__value_error():
    # Arrange
    converter = PandaPowerConverter()
    converter.pp_data = {"trafo": pd.DataFrame([(1, "ADyn")], columns=["id", "vector_group"])}

    # Act / Assert
    with pytest.raises(ValueError):
        converter.get_trafo_winding_types()


def test_get_trafo3w_winding_types__value_error():
    # Arrange
    converter = PandaPowerConverter()
    converter.pp_data = {"trafo3w": pd.DataFrame([(1, "ADyndrr")], columns=["id", "vector_group"])}

    # Act / Assert
    with pytest.raises(ValueError):
        converter.get_trafo3w_winding_types()


def test_get_individual_switch_states():
    # Arrange
    pp_trafo = pd.DataFrame(
        [[101, 101], [201, 103]],
        columns=["index", "hv_bus"],
    )
    pp_switches = pd.DataFrame(
        [[101, 101, 101, False], [102, 103, 201, True]],
        columns=["index", "bus", "element", "closed"],
    )

    expected_state = np.array([False, True], dtype=np.float64)

    # Act
    actual_state = PandaPowerConverter.get_individual_switch_states(pp_trafo, pp_switches, "hv_bus")

    # Assert
    np.testing.assert_array_equal(actual_state, expected_state)


def test_get_id():
    # Arrange
    converter = PandaPowerConverter()
    converter.idx = {("line", None): pd.Series([21, 345, 0, 3, 15], index=[0, 1, 2, 3, 4])}

    expected_id = 345

    # Act
    actual_id = converter.get_id("line", 1)

    # Assert
    np.testing.assert_array_equal(actual_id, expected_id)


@patch("power_grid_model_io.converters.pandapower_converter.PandaPowerConverter.get_individual_switch_states")
def test_get_switch_states_lines(mock_get_individual_switch_states: MagicMock):
    # Arrange
    converter = PandaPowerConverter()
    converter.pp_data = {
        "line": pd.DataFrame([[101, 31]], index=[21], columns=["from_bus", "to_bus"]),
        "switch": pd.DataFrame(
            [[101, "l", 21, False], [102, "x", 22, True]],
            index=[1001, 1002],
            columns=["bus", "et", "element", "closed"],
        ),
    }
    mock_get_individual_switch_states.side_effect = [False, True]

    expected = pd.DataFrame(data=([False], [True]))

    # Act
    actual = converter.get_switch_states("line")

    # Assert
    pd.testing.assert_frame_equal(actual, expected)

    assert len(mock_get_individual_switch_states.call_args_list) == 2

    assert mock_get_individual_switch_states.call_args_list[0] == call(ANY, ANY, "from_bus")
    pd.testing.assert_frame_equal(
        mock_get_individual_switch_states.call_args_list[0].args[0],
        pd.DataFrame([[101, 31, 21]], index=[21], columns=["from_bus", "to_bus", "index"]),
    )
    pd.testing.assert_frame_equal(
        mock_get_individual_switch_states.call_args_list[0].args[1],
        pd.DataFrame(
            [[21, 101, False]],
            index=[1001],
            columns=["element", "bus", "closed"],
        ),
    )

    assert mock_get_individual_switch_states.call_args_list[1] == call(ANY, ANY, "to_bus")
    pd.testing.assert_frame_equal(
        mock_get_individual_switch_states.call_args_list[1].args[0],
        pd.DataFrame([[101, 31, 21]], index=[21], columns=["from_bus", "to_bus", "index"]),
    )
    pd.testing.assert_frame_equal(
        mock_get_individual_switch_states.call_args_list[1].args[1],
        pd.DataFrame(
            [[21, 101, False]],
            index=[1001],
            columns=["element", "bus", "closed"],
        ),
    )


@patch("power_grid_model_io.converters.pandapower_converter.PandaPowerConverter.get_individual_switch_states")
def test_get_switch_states_trafos(mock_get_individual_switch_states: MagicMock):
    # Arrange
    converter = PandaPowerConverter()
    converter.pp_data = {
        "trafo": pd.DataFrame([[2, 32, 31]], columns=["index", "hv_bus", "lv_bus"]),
        "switch": pd.DataFrame(
            [[101, 32, "t", 2, True], [321, 31, "t", 2, False]],
            columns=["index", "bus", "et", "element", "closed"],
        ),
    }
    mock_get_individual_switch_states.side_effect = [True, False]

    expected = pd.DataFrame(data=([True], [False]))

    # Act
    actual = converter.get_switch_states("trafo")

    # Assert
    pd.testing.assert_frame_equal(actual, expected)
    assert len(mock_get_individual_switch_states.call_args_list) == 2


@patch("power_grid_model_io.converters.pandapower_converter.PandaPowerConverter.get_individual_switch_states")
def test_get_trafo3w_switch_states(mock_get_individual_switch_states: MagicMock):
    # Arrange
    converter = PandaPowerConverter()
    converter.pp_data = {
        "trafo3w": pd.DataFrame([[2, 32, 31, 315]], columns=["index", "hv_bus", "mv_bus", "lv_bus"]),
        "switch": pd.DataFrame(
            [[101, 315, "t3", 2, False], [321, 32, "t3", 2, False]],
            columns=["index", "bus", "et", "element", "closed"],
        ),
    }
    mock_get_individual_switch_states.side_effect = [False, True, False]

    expected = pd.DataFrame(data=([False], [True], [False]))

    # Act
    actual = converter.get_trafo3w_switch_states(converter.pp_data["trafo3w"])

    # Assert
    pd.testing.assert_frame_equal(actual, expected)
    assert len(mock_get_individual_switch_states.call_args_list) == 3


def test_lookup_id():
    # Arrange
    converter = PandaPowerConverter()
    converter.idx_lookup = {
        ("line", None): pd.Series([0, 1, 2, 3, 4], index=[21, 345, 0, 3, 15]),
        ("load", "const_current"): pd.Series([5, 6, 7, 8, 9], index=[543, 14, 34, 48, 4]),
    }

    expected_line = {"table": "line", "index": 4}
    expected_load = {"table": "load", "name": "const_current", "index": 8}

    # Act
    actual_line = converter.lookup_id(15)
    actual_load = converter.lookup_id(48)

    # Assert
    np.testing.assert_array_equal(actual_line, expected_line)
    np.testing.assert_array_equal(actual_load, expected_load)


def test_lookup_id__value_error():
    # Arrange
    converter = PandaPowerConverter()
    converter.idx_lookup = {("line", None): pd.Series([0, 1, 2, 3, 4], index=[21, 345, 0, 3, 15])}

    # Act / Assert
    with pytest.raises(KeyError):
        converter.lookup_id(5)


<<<<<<< HEAD
def test_pp_buses_output__accumulate_power__zero():
    # Arrange
    converter = PandaPowerConverter()
    converter.idx = {"bus": pd.Series([0, 1, 2, 3], index=[101, 102, 103, 104], dtype=np.int32)}
    pp_buses = pd.DataFrame(np.empty((4, 2), np.float64), columns=["p_mw", "q_mvar"], index=[101, 102, 103, 104])

    # Act
    converter._pp_buses_output__accumulate_power(pp_buses)

    # Assert
    assert pp_buses["p_mw"][101] == 0.0
    assert pp_buses["p_mw"][102] == 0.0
    assert pp_buses["p_mw"][103] == 0.0
    assert pp_buses["p_mw"][104] == 0.0
    assert pp_buses["q_mvar"][101] == 0.0
    assert pp_buses["q_mvar"][102] == 0.0
    assert pp_buses["q_mvar"][103] == 0.0
    assert pp_buses["q_mvar"][104] == 0.0


def test_pp_buses_output__accumulate_power():
    # Arrange
    converter = PandaPowerConverter()
    converter.idx_lookup = {"bus": pd.Series([101, 102, 103, 104], index=[0, 1, 2, 3], dtype=np.int32)}
    pp_buses = pd.DataFrame(np.empty((4, 2), np.float64), columns=["p_mw", "q_mvar"], index=[101, 102, 103, 104])

    converter.pgm_data = {
        "line": initialize_array("input", "line", 3),
        "link": initialize_array("input", "link", 2),
        "transformer": initialize_array("input", "transformer", 2),
        "three_winding_transformer": initialize_array("input", "three_winding_transformer", 2),
    }
    converter.pgm_output_data = {
        "line": initialize_array("sym_output", "line", 3),
        "link": initialize_array("sym_output", "link", 2),
        "transformer": initialize_array("sym_output", "transformer", 2),
        "three_winding_transformer": initialize_array("sym_output", "three_winding_transformer", 2),
    }
    converter.pgm_data["line"]["from_node"] = [0, 1, 1]
    converter.pgm_data["line"]["to_node"] = [1, 2, 3]
    converter.pgm_data["link"]["from_node"] = [0, 1]
    converter.pgm_data["link"]["to_node"] = [1, 2]
    converter.pgm_data["transformer"]["from_node"] = [0, 1]
    converter.pgm_data["transformer"]["to_node"] = [1, 2]
    converter.pgm_data["three_winding_transformer"]["node_1"] = [0, 1]
    converter.pgm_data["three_winding_transformer"]["node_2"] = [1, 2]
    converter.pgm_data["three_winding_transformer"]["node_3"] = [2, 3]
    converter.pgm_output_data["line"]["p_from"] = [1.0, 2.0, 4.0]
    converter.pgm_output_data["line"]["q_from"] = [0.1, 0.2, 0.4]
    converter.pgm_output_data["line"]["p_to"] = [-1.0, -2.0, -4.0]
    converter.pgm_output_data["line"]["q_to"] = [-0.1, -0.2, -0.4]
    converter.pgm_output_data["link"]["p_from"] = [10.0, 20.0]
    converter.pgm_output_data["link"]["q_from"] = [0.01, 0.02]
    converter.pgm_output_data["link"]["p_to"] = [-10.0, -20.0]
    converter.pgm_output_data["link"]["q_to"] = [-0.01, -0.02]
    converter.pgm_output_data["transformer"]["p_from"] = [100.0, 200.0]
    converter.pgm_output_data["transformer"]["q_from"] = [0.001, 0.002]
    converter.pgm_output_data["transformer"]["p_to"] = [-100.0, -200.0]
    converter.pgm_output_data["transformer"]["q_to"] = [-0.001, -0.002]
    converter.pgm_output_data["three_winding_transformer"]["p_1"] = [1000.0, 10000.0]
    converter.pgm_output_data["three_winding_transformer"]["q_1"] = [0.0001, 0.00001]
    converter.pgm_output_data["three_winding_transformer"]["p_2"] = [2000.0, 20000.0]
    converter.pgm_output_data["three_winding_transformer"]["q_2"] = [0.0002, 0.00002]
    converter.pgm_output_data["three_winding_transformer"]["p_3"] = [4000.0, 40000.0]
    converter.pgm_output_data["three_winding_transformer"]["q_3"] = [0.0004, 0.00004]

    # Act
    converter._pp_buses_output__accumulate_power(pp_buses)

    # Assert
    assert pp_buses["p_mw"][101] * 1e6 == 1.0 + 10.0 + 100.0 + 1000.0
    assert pp_buses["p_mw"][102] * 1e6 == 2.0 + 4.0 - 1.0 + 20.0 - 10.0 + 200.0 - 100.0 + 10000.0 + 2000.0
    assert pp_buses["p_mw"][103] * 1e6 == -2.0 - 20.0 - 200.0 + 20000.0 + 4000.0
    assert pp_buses["p_mw"][104] * 1e6 == -4.0 + 40000.0
    assert pp_buses["q_mvar"][101] * 1e6 == 0.1 + 0.01 + 0.001 + 0.0001
    assert pp_buses["q_mvar"][102] * 1e6 == 0.2 + 0.4 - 0.1 + 0.02 - 0.01 + 0.002 - 0.001 + 0.00001 + 0.0002
    assert pp_buses["q_mvar"][103] * 1e6 == -0.2 - 0.02 - 0.002 + 0.00002 + 0.0004
    assert pp_buses["q_mvar"][104] * 1e6 == -0.4 + 0.00004
=======
def test__get_pp_attr_attribute_exists():
    # Arrange
    converter = PandaPowerConverter()
    converter.pp_data = {"trafo3w": pd.DataFrame([[2, 32, 31, 315]], columns=["index", "hv_bus", "mv_bus", "lv_bus"])}
    expected = np.array(32)

    # Act
    actual = converter._get_pp_attr("trafo3w", "hv_bus")

    # Assert
    np.testing.assert_array_equal(actual, expected)


def test__get_pp_attr_attribute_doesnt_exist():
    # Arrange
    converter = PandaPowerConverter()
    converter.pp_data = {"trafo3w": pd.DataFrame([[2, 31, 315]], columns=["index", "mv_bus", "lv_bus"])}

    # Act / Assert
    with pytest.raises(KeyError):
        converter._get_pp_attr("trafo3w", "hv_bus")


def test__get_pp_attr_use_default():
    # Arrange
    converter = PandaPowerConverter()
    converter.pp_data = {"trafo3w": pd.DataFrame([[2, 31, 315]], columns=["index", "mv_bus", "lv_bus"])}
    expected = np.array(625)

    # Act
    actual = converter._get_pp_attr("trafo3w", "hv_bus", 625)

    # Assert
    np.testing.assert_array_equal(actual, expected)


def test__get_pp_attr_from_std():
    # Arrange
    converter = PandaPowerConverter()
    converter._std_types = {"trafo3w": {"std_trafo3w_1": {"hv_bus": 964}}}
    converter.pp_data = {
        "trafo3w": pd.DataFrame([[2, 31, 315, "std_trafo3w_1"]], columns=["index", "mv_bus", "lv_bus", "std_type"])
    }

    expected = np.array(964)

    # Act
    actual = converter._get_pp_attr("trafo3w", "hv_bus")

    # Assert
    np.testing.assert_array_equal(actual, expected)


def test__get_pp_attr_default_after_checking_std():
    # Arrange
    converter = PandaPowerConverter()
    converter._std_types = {"trafo3w": {"std_trafo3w_1": {"lv_bus": 23}}}
    converter.pp_data = {
        "trafo3w": pd.DataFrame([[2, 31, 315, "std_trafo3w_1"]], columns=["index", "mv_bus", "lv_bus", "std_type"])
    }

    expected = np.array(964)

    # Act
    actual = converter._get_pp_attr("trafo3w", "hv_bus", 964)

    # Assert
    np.testing.assert_array_equal(actual, expected)


def test__get_pp_attr_error_after_checking_std():
    # Arrange
    converter = PandaPowerConverter()
    converter._std_types = {"trafo3w": {"std_trafo3w_1": {"lv_bus": 23}}}
    converter.pp_data = {
        "trafo3w": pd.DataFrame([[2, 31, 315, "std_trafo3w_1"]], columns=["index", "mv_bus", "lv_bus", "std_type"])
    }

    # Act/Assert
    with pytest.raises(KeyError):
        converter._get_pp_attr("trafo3w", "hv_bus")
>>>>>>> adc0fd4c
<|MERGE_RESOLUTION|>--- conflicted
+++ resolved
@@ -761,7 +761,6 @@
         converter.lookup_id(5)
 
 
-<<<<<<< HEAD
 def test_pp_buses_output__accumulate_power__zero():
     # Arrange
     converter = PandaPowerConverter()
@@ -840,8 +839,8 @@
     assert pp_buses["q_mvar"][102] * 1e6 == 0.2 + 0.4 - 0.1 + 0.02 - 0.01 + 0.002 - 0.001 + 0.00001 + 0.0002
     assert pp_buses["q_mvar"][103] * 1e6 == -0.2 - 0.02 - 0.002 + 0.00002 + 0.0004
     assert pp_buses["q_mvar"][104] * 1e6 == -0.4 + 0.00004
-=======
-def test__get_pp_attr_attribute_exists():
+
+def test_get_pp_attr_attribute_exists():
     # Arrange
     converter = PandaPowerConverter()
     converter.pp_data = {"trafo3w": pd.DataFrame([[2, 32, 31, 315]], columns=["index", "hv_bus", "mv_bus", "lv_bus"])}
@@ -854,7 +853,7 @@
     np.testing.assert_array_equal(actual, expected)
 
 
-def test__get_pp_attr_attribute_doesnt_exist():
+def test_get_pp_attr_attribute_doesnt_exist():
     # Arrange
     converter = PandaPowerConverter()
     converter.pp_data = {"trafo3w": pd.DataFrame([[2, 31, 315]], columns=["index", "mv_bus", "lv_bus"])}
@@ -864,7 +863,7 @@
         converter._get_pp_attr("trafo3w", "hv_bus")
 
 
-def test__get_pp_attr_use_default():
+def test_get_pp_attr_use_default():
     # Arrange
     converter = PandaPowerConverter()
     converter.pp_data = {"trafo3w": pd.DataFrame([[2, 31, 315]], columns=["index", "mv_bus", "lv_bus"])}
@@ -877,7 +876,7 @@
     np.testing.assert_array_equal(actual, expected)
 
 
-def test__get_pp_attr_from_std():
+def test_get_pp_attr_from_std():
     # Arrange
     converter = PandaPowerConverter()
     converter._std_types = {"trafo3w": {"std_trafo3w_1": {"hv_bus": 964}}}
@@ -894,7 +893,7 @@
     np.testing.assert_array_equal(actual, expected)
 
 
-def test__get_pp_attr_default_after_checking_std():
+def test_get_pp_attr_default_after_checking_std():
     # Arrange
     converter = PandaPowerConverter()
     converter._std_types = {"trafo3w": {"std_trafo3w_1": {"lv_bus": 23}}}
@@ -911,7 +910,7 @@
     np.testing.assert_array_equal(actual, expected)
 
 
-def test__get_pp_attr_error_after_checking_std():
+def test_get_pp_attr_error_after_checking_std():
     # Arrange
     converter = PandaPowerConverter()
     converter._std_types = {"trafo3w": {"std_trafo3w_1": {"lv_bus": 23}}}
@@ -921,5 +920,4 @@
 
     # Act/Assert
     with pytest.raises(KeyError):
-        converter._get_pp_attr("trafo3w", "hv_bus")
->>>>>>> adc0fd4c
+        converter._get_pp_attr("trafo3w", "hv_bus")