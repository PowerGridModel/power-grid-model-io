# SPDX-FileCopyrightText: 2022 Contributors to the Power Grid Model project <dynamic.grid.calculation@alliander.com>
#
# SPDX-License-Identifier: MPL-2.0

from pathlib import Path
from typing import Callable, Tuple
from unittest.mock import ANY, MagicMock, call, patch

import numpy as np
import pandas as pd
import pytest
from power_grid_model import WindingType
from power_grid_model.data_types import SingleDataset
from power_grid_model.utils import import_json_data

from power_grid_model_io.converters.pandapower_converter import PandaPowerConverter, PandaPowerData
from power_grid_model_io.data_types import ExtraInfoLookup

from ...data.pandapower.pp_validation import pp_net
from ...utils import MockDf, MockFn, assert_struct_array_equal

DATA_DIR = Path(__file__).parent.parent.parent / "data"


@pytest.fixture
def pp_example_simple() -> Tuple[PandaPowerData, float]:
    net = pp_net()
    return net, net.f_hz


@pytest.fixture
def pgm_example_simple() -> SingleDataset:
    return import_json_data(DATA_DIR / "pandapower" / "pgm_input_data.json", data_type="input", ignore_extra=True)


def _generate_ids(*args):
    return MockFn("_generate_ids", *args)


def _get_ids(*args):
    return MockFn("_get_ids", *args)


def _get_pp_attr(*args):
    return MockFn("_get_pp_attr", *args)


def get_switch_states(*args):
    return MockFn("get_switch_states", *args)


@pytest.fixture
def converter() -> PandaPowerConverter:
    converter = PandaPowerConverter()
    converter._generate_ids = MagicMock(side_effect=_generate_ids)  # type: ignore
    converter._get_ids = MagicMock(side_effect=_get_ids)  # type: ignore
    converter._get_pp_attr = MagicMock(side_effect=_get_pp_attr)  # type: ignore
    converter.get_switch_states = MagicMock(side_effect=get_switch_states)  # type: ignore
    return converter


@pytest.fixture
def zero_pp_objs() -> MockDf:
    return MockDf(0)


@pytest.fixture
def two_pp_objs() -> MockDf:
    return MockDf(2)


@patch("power_grid_model_io.converters.pandapower_converter.PandaPowerConverter._create_input_data")
def test_parse_data(create_input_data_mock: MagicMock):
    # Arrange
    converter = PandaPowerConverter()

    def create_input_data():
        converter.pgm_data = {"node": np.array([])}

    create_input_data_mock.side_effect = create_input_data

    # Act
    result = converter._parse_data(data={"bus": pd.DataFrame()}, data_type="input", extra_info=None)

    # Assert
    create_input_data_mock.assert_called_once_with()
    assert len(converter.pp_data) == 1 and "bus" in converter.pp_data
    assert len(converter.pgm_data) == 1 and "node" in converter.pgm_data
    assert len(result) == 1 and "node" in result


@patch("power_grid_model_io.converters.pandapower_converter.PandaPowerConverter._create_input_data")
def test_parse_data__extra_info(create_input_data_mock: MagicMock):
    # Arrange
    converter = PandaPowerConverter()

    def create_input_data():
        converter.idx_lookup[("bus", None)] = pd.Series([101, 102, 103], index=[0, 1, 2])

    create_input_data_mock.side_effect = create_input_data

    # Act
    extra_info: ExtraInfoLookup = {}
    converter._parse_data(data={}, data_type="input", extra_info=extra_info)

    # Assert
    assert len(extra_info) == 3
    assert extra_info[0] == {"id_reference": {"table": "bus", "index": 101}}
    assert extra_info[1] == {"id_reference": {"table": "bus", "index": 102}}
    assert extra_info[2] == {"id_reference": {"table": "bus", "index": 103}}


def test_parse_data__update_data():
    # Arrange
    converter = PandaPowerConverter()

    # Act/Assert
    with pytest.raises(ValueError):
        converter._parse_data(data={}, data_type="update", extra_info=None)


def test_serialize_data():
    # Arrange
    converter = PandaPowerConverter()

    # Act/Assert
    with pytest.raises(NotImplementedError):
        converter._serialize_data(data={}, extra_info=None)


def test_create_input_data():
    # Arrange
    converter = MagicMock()

    # Act
    PandaPowerConverter._create_input_data(self=converter)  # type: ignore

    # Assert
    assert len(converter.method_calls) == 9
    converter._create_pgm_input_nodes.assert_called_once_with()
    converter._create_pgm_input_lines.assert_called_once_with()
    converter._create_pgm_input_sources.assert_called_once_with()
    converter._create_pgm_input_sym_loads.assert_called_once_with()
    converter._create_pgm_input_shunts.assert_called_once_with()
    converter._create_pgm_input_transformers.assert_called_once_with()
    converter._create_pgm_input_sym_gens.assert_called_once_with()
    converter._create_pgm_input_three_winding_transformers.assert_called_once_with()
    converter._create_pgm_input_links.assert_called_once_with()


@pytest.mark.parametrize(
    ("create_fn", "table"),
    [(PandaPowerConverter._create_pgm_input_nodes, "bus"), (PandaPowerConverter._create_pgm_input_lines, "line")],
)
@patch("power_grid_model_io.converters.pandapower_converter.initialize_array")
def test_create_pgm_input_object__empty(
    mock_init_array: MagicMock,
    create_fn: Callable[[PandaPowerConverter], None],
    table: str,
    zero_pp_objs: MagicMock,
):
    # Arrange
    converter = PandaPowerConverter()
    converter.pp_data[table] = zero_pp_objs  # type: ignore

    # Act
    create_fn(converter)

    # Assert
    mock_init_array.assert_not_called()


@patch("power_grid_model_io.converters.pandapower_converter.initialize_array")
def test_create_pgm_input_nodes(mock_init_array: MagicMock, two_pp_objs: MockDf, converter):
    # Arrange
    converter.pp_data["bus"] = two_pp_objs

    # Act
    converter._create_pgm_input_nodes()

    # Assert

    # administration
    converter._generate_ids.assert_called_once_with("bus", two_pp_objs.index)

    # initialization
    mock_init_array.assert_called_once_with(data_type="input", component_type="node", shape=2)

    # retrieval
    converter._get_pp_attr.assert_any_call("bus", "vn_kv")
    assert len(converter._get_pp_attr.call_args_list) == 1

    # assignment
    pgm: MagicMock = mock_init_array.return_value.__setitem__
    pgm.assert_any_call("id", _generate_ids("bus", two_pp_objs.index))
    pgm.assert_any_call("u_rated", _get_pp_attr("bus", "vn_kv") * 1e3)
    assert len(pgm.call_args_list) == 2

    # result
    assert converter.pgm_data["node"] == mock_init_array.return_value


@patch("power_grid_model_io.converters.pandapower_converter.initialize_array")
def test_create_pgm_input_lines(mock_init_array: MagicMock, two_pp_objs, converter):
    # Arrange
<<<<<<< HEAD
    converter.pp_data["line"] = two_pp_objs
=======
    converter = PandaPowerConverter(system_frequency=pp_example_simple[1])
    converter.pp_data = pp_example_simple[0]
    converter.idx = {("bus", None): pd.Series([0, 1, 2, 3, 4, 5], index=[101, 102, 103, 104, 105, 106], dtype=np.int32)}
    converter.next_idx = 5
>>>>>>> 5317e42b

    # Act
    converter._create_pgm_input_lines()

    # Assert

    # administration
    converter.get_switch_states.assert_called_once_with("line")
    converter._generate_ids.assert_called_once_with("line", two_pp_objs.index)
    converter._get_ids.assert_any_call("bus", two_pp_objs["from_bus"])
    converter._get_ids.assert_any_call("bus", two_pp_objs["to_bus"])

    # initialization
    mock_init_array.assert_called_once_with(data_type="input", component_type="line", shape=2)

    # retrieval
    converter._get_pp_attr.assert_any_call("line", "in_service")
    converter._get_pp_attr.assert_any_call("line", "length_km")
    converter._get_pp_attr.assert_any_call("line", "parallel")
    converter._get_pp_attr.assert_any_call("line", "r_ohm_per_km")
    converter._get_pp_attr.assert_any_call("line", "x_ohm_per_km")
    converter._get_pp_attr.assert_any_call("line", "c_nf_per_km")
    converter._get_pp_attr.assert_any_call("line", "g_us_per_km")
    converter._get_pp_attr.assert_any_call("line", "max_i_ka")
    converter._get_pp_attr.assert_any_call("line", "df")
    assert len(converter._get_pp_attr.call_args_list) == 9

    # assignment
    pgm: MagicMock = mock_init_array.return_value.__setitem__
    pgm.assert_any_call("id", _generate_ids("line", two_pp_objs.index))
    pgm.assert_any_call("from_node", _get_ids("bus", two_pp_objs["from_bus"]))
    pgm.assert_any_call("from_status", _get_pp_attr("line", "in_service") & get_switch_states("line")["from"])
    pgm.assert_any_call("to_node", _get_ids("bus", two_pp_objs["to_bus"]))
    pgm.assert_any_call("to_status", _get_pp_attr("line", "in_service") & get_switch_states("line")["to"])
    pgm.assert_any_call(
        "r1",
        _get_pp_attr("line", "r_ohm_per_km") * _get_pp_attr("line", "length_km") / _get_pp_attr("line", "parallel"),
    )
    pgm.assert_any_call(
        "x1",
        _get_pp_attr("line", "x_ohm_per_km") * _get_pp_attr("line", "length_km") / _get_pp_attr("line", "parallel"),
    )
    pgm.assert_any_call(
        "c1",
        _get_pp_attr("line", "c_nf_per_km")
        * _get_pp_attr("line", "length_km")
        * _get_pp_attr("line", "parallel")
        * 1e-9,
    )
    pgm.assert_any_call(
        "tan1", _get_pp_attr("line", "g_us_per_km") / _get_pp_attr("line", "c_nf_per_km") / (np.pi / 10)
    )
    pgm.assert_any_call(
        "i_n", _get_pp_attr("line", "max_i_ka") * 1e3 * _get_pp_attr("line", "df") * _get_pp_attr("line", "parallel")
    )

    # result
    assert converter.pgm_data["line"] == mock_init_array.return_value


def test_create_pgm_input_sources(pp_example_simple: Tuple[PandaPowerData, float], pgm_example_simple: SingleDataset):
    # Arrange
    converter = PandaPowerConverter(system_frequency=pp_example_simple[1])
    converter.pp_data = pp_example_simple[0]
<<<<<<< HEAD
    converter.idx = {"bus": pd.Series([0, 1, 2, 3, 4, 5], index=[101, 102, 103, 104, 105, 106], dtype=np.int32)}
    converter.next_idx = 7
=======
    converter.idx = {("bus", None): pd.Series([0, 1, 2, 3, 4, 5], index=[101, 102, 103, 104, 105, 106], dtype=np.int32)}
    converter.next_idx = 6
>>>>>>> 5317e42b

    # Act
    converter._create_pgm_input_sources()

    # Assert
    assert_struct_array_equal(converter.pgm_data["source"], pgm_example_simple["source"])


def test_create_pgm_input_sym_loads(pp_example_simple: Tuple[PandaPowerData, float], pgm_example_simple: SingleDataset):
    # Arrange
    converter = PandaPowerConverter(system_frequency=pp_example_simple[1])
    converter.pp_data = pp_example_simple[0]
<<<<<<< HEAD
    converter.idx = {"bus": pd.Series([0, 1, 2, 3, 4, 5], index=[101, 102, 103, 104, 105, 106], dtype=np.int32)}
    converter.next_idx = 8
=======
    converter.idx = {("bus", None): pd.Series([0, 1, 2, 3, 4, 5], index=[101, 102, 103, 104, 105, 106], dtype=np.int32)}
    converter.next_idx = 7
>>>>>>> 5317e42b

    # Act
    converter._create_pgm_input_sym_loads()

    # Assert
    assert_struct_array_equal(converter.pgm_data["sym_load"], pgm_example_simple["sym_load"])


def test_create_pgm_input_transformers(
    pp_example_simple: Tuple[PandaPowerData, float], pgm_example_simple: SingleDataset
):
    # Arrange
    converter = PandaPowerConverter(system_frequency=pp_example_simple[1])
    converter.pp_data = pp_example_simple[0]
<<<<<<< HEAD
    converter.idx = {"bus": pd.Series([0, 1, 2, 3, 4, 5], index=[101, 102, 103, 104, 105, 106], dtype=np.int32)}
    converter.next_idx = 12
=======
    converter.idx = {("bus", None): pd.Series([0, 1, 2, 3, 4, 5], index=[101, 102, 103, 104, 105, 106], dtype=np.int32)}
    converter.next_idx = 10
>>>>>>> 5317e42b

    # Act
    converter._create_pgm_input_transformers()

    # Assert
    assert_struct_array_equal(converter.pgm_data["transformer"], pgm_example_simple["transformer"])


def test_create_pgm_input_shunts(pp_example_simple: Tuple[PandaPowerData, float], pgm_example_simple: SingleDataset):
    # Arrange
    converter = PandaPowerConverter(system_frequency=pp_example_simple[1])
    converter.pp_data = pp_example_simple[0]
    converter.idx = {("bus", None): pd.Series([0, 1, 2, 3, 4, 5], index=[101, 102, 103, 104, 105, 106], dtype=np.int32)}
    converter.next_idx = 11

    # Act
    converter._create_pgm_input_shunts()

    # Assert
    assert_struct_array_equal(converter.pgm_data["shunt"], pgm_example_simple["shunt"])


def test_create_pgm_input_sym_gens(pp_example_simple: Tuple[PandaPowerData, float], pgm_example_simple: SingleDataset):
    # Arrange
    converter = PandaPowerConverter(system_frequency=pp_example_simple[1])
    converter.pp_data = pp_example_simple[0]
<<<<<<< HEAD
    converter.idx = {"bus": pd.Series([0, 1, 2, 3, 4, 5], index=[101, 102, 103, 104, 105, 106], dtype=np.int32)}
    converter.next_idx = 13
=======
    converter.idx = {("bus", None): pd.Series([0, 1, 2, 3, 4, 5], index=[101, 102, 103, 104, 105, 106], dtype=np.int32)}
    converter.next_idx = 12
>>>>>>> 5317e42b

    # Act
    converter._create_pgm_input_sym_gens()

    # Assert
    assert_struct_array_equal(converter.pgm_data["sym_gen"], pgm_example_simple["sym_gen"])


def test_create_pgm_input_three_winding_transformers(
    pp_example_simple: Tuple[PandaPowerData, float], pgm_example_simple: SingleDataset
):
    # Arrange
    converter = PandaPowerConverter(system_frequency=pp_example_simple[1])
    converter.pp_data = pp_example_simple[0]
<<<<<<< HEAD
    converter.idx = {"bus": pd.Series([0, 1, 2, 3, 4, 5], index=[101, 102, 103, 104, 105, 106], dtype=np.int32)}
    converter.next_idx = 14
=======
    converter.idx = {("bus", None): pd.Series([0, 1, 2, 3, 4, 5], index=[101, 102, 103, 104, 105, 106], dtype=np.int32)}
    converter.next_idx = 13
>>>>>>> 5317e42b

    # Act
    converter._create_pgm_input_three_winding_transformers()

    # Assert
    assert_struct_array_equal(
        converter.pgm_data["three_winding_transformer"], pgm_example_simple["three_winding_transformer"]
    )


def test_create_pgm_input_links(pp_example_simple: Tuple[PandaPowerData, float], pgm_example_simple: SingleDataset):
    # Arrange
    converter = PandaPowerConverter(system_frequency=pp_example_simple[1])
    converter.pp_data = pp_example_simple[0]
<<<<<<< HEAD
    converter.idx = {"bus": pd.Series([0, 1, 2, 3, 4, 5], index=[101, 102, 103, 104, 105, 106], dtype=np.int32)}
    converter.next_idx = 15
=======
    converter.idx = {("bus", None): pd.Series([0, 1, 2, 3, 4, 5], index=[101, 102, 103, 104, 105, 106], dtype=np.int32)}
    converter.next_idx = 14
>>>>>>> 5317e42b

    # Act
    converter._create_pgm_input_links()

    # Assert
    assert_struct_array_equal(converter.pgm_data["link"], pgm_example_simple["link"])


def test_get_index__key_error():
    # Arrange
    converter = PandaPowerConverter()

    # Act / Assert
    with pytest.raises(KeyError, match=r"index.*bus"):
        converter._get_ids(pp_table="bus", pp_idx=pd.Series())


def test_get_tap_size():
    # Arrange
    pp_trafo = pd.DataFrame(
        [["hv", 5.0, 10.5, 0.4], ["lv", 10.0, 10.5, 0.4], ["lv", np.nan, 10.5, 0.4]],
        columns=["tap_side", "tap_step_percent", "vn_hv_kv", "vn_lv_kv"],
    )
    expected_tap_size = np.array([525.0, 40.0, np.nan], dtype=np.float64)

    # Act
    actual_tap_size = PandaPowerConverter._get_tap_size(pp_trafo)

    # Assert
    np.testing.assert_array_equal(actual_tap_size, expected_tap_size)


def test_get_transformer_tap_side():
    # Arrange
    pp_trafo_tap_side = pd.Series(["hv", "lv", "lv", "hv"])
    expected_tap_side = np.array([0, 1, 1, 0], dtype=np.int8)

    # Act
    actual_tap_side = PandaPowerConverter._get_transformer_tap_side(pp_trafo_tap_side)

    # Assert
    np.testing.assert_array_equal(actual_tap_side, expected_tap_side)


def test_get_3wtransformer_tap_side():
    # Arrange
    pp_trafo3w_tap_side = pd.Series(["hv", "mv", "lv", "mv", "lv", "hv", "lv"])
    expected_tap_side = np.array([0, 1, 2, 1, 2, 0, 2], dtype=np.int8)

    # Act
    actual_tap_side = PandaPowerConverter._get_3wtransformer_tap_side(pp_trafo3w_tap_side)

    # Assert
    np.testing.assert_array_equal(actual_tap_side, expected_tap_side)


def test_get_3wtransformer_tap_size():
    # Arrange
    pp_trafo = pd.DataFrame(
        [["hv", 62.0, 10.5, 400.0, 32.1], ["lv", 62.0, 10.5, 400.0, 32.1], ["mv", 62.0, 10.5, 400.0, 32.1]],
        columns=["tap_side", "tap_step_percent", "vn_hv_kv", "vn_mv_kv", "vn_lv_kv"],
    )
    expected_tap_size = np.array([6510.0, 19902.0, 248000.0], dtype=np.float64)

    # Act
    actual_tap_size = PandaPowerConverter._get_3wtransformer_tap_size(pp_trafo)

    # Assert
    np.testing.assert_array_equal(actual_tap_size, expected_tap_size)


@patch("power_grid_model_io.converters.pandapower_converter.get_winding")
def test_get_trafo_winding_types__vector_group(mock_get_winding: MagicMock):
    # Arrange
    converter = PandaPowerConverter()
    converter.pp_data = {"trafo": pd.DataFrame([(1, "Dyn"), (2, "YNd"), (3, "Dyn")], columns=["id", "vector_group"])}
    mock_get_winding.side_effect = [WindingType.delta, WindingType.wye_n, WindingType.wye_n, WindingType.delta]
    expected = pd.DataFrame([(2, 1), (1, 2), (2, 1)], columns=["winding_from", "winding_to"])

    # Act
    actual = converter.get_trafo_winding_types()

    # Assert
    pd.testing.assert_frame_equal(actual, expected)
    assert len(mock_get_winding.call_args_list) == 4
    assert mock_get_winding.call_args_list[0] == call("D")
    assert mock_get_winding.call_args_list[1] == call("yn")
    assert mock_get_winding.call_args_list[2] == call("YN")
    assert mock_get_winding.call_args_list[3] == call("d")


@patch("power_grid_model_io.converters.pandapower_converter.get_winding")
def test_get_trafo_winding_types__std_types(mock_get_winding: MagicMock):
    # Arrange
    std_types = {"trafo": {"std_trafo_1": {"vector_group": "YNd"}, "std_trafo_2": {"vector_group": "Dyn"}}}
    converter = PandaPowerConverter(std_types=std_types)
    converter.pp_data = {
        "trafo": pd.DataFrame([(1, "std_trafo_2"), (2, "std_trafo_1"), (3, "std_trafo_2")], columns=["id", "std_type"])
    }
    mock_get_winding.side_effect = [WindingType.delta, WindingType.wye_n, WindingType.wye_n, WindingType.delta]
    expected = pd.DataFrame([(2, 1), (1, 2), (2, 1)], columns=["winding_from", "winding_to"])

    # Act
    actual = converter.get_trafo_winding_types()

    # Assert
    pd.testing.assert_frame_equal(actual, expected)
    assert len(mock_get_winding.call_args_list) == 4
    assert mock_get_winding.call_args_list[0] == call("D")
    assert mock_get_winding.call_args_list[1] == call("yn")
    assert mock_get_winding.call_args_list[2] == call("YN")
    assert mock_get_winding.call_args_list[3] == call("d")


@patch("power_grid_model_io.converters.pandapower_converter.get_winding")
def test_get_trafo3w_winding_types__vector_group(mock_get_winding: MagicMock):
    # Arrange
    converter = PandaPowerConverter()
    converter.pp_data = {
        "trafo3w": pd.DataFrame([(1, "Dynz"), (2, "YNdy"), (3, "Dyny")], columns=["id", "vector_group"])
    }
    mock_get_winding.side_effect = [
        WindingType.delta,
        WindingType.wye_n,
        WindingType.zigzag,
        WindingType.wye_n,
        WindingType.delta,
        WindingType.wye,
        WindingType.delta,
        WindingType.wye_n,
        WindingType.wye,
    ]

    expected = pd.DataFrame([[2, 1, 3], [1, 2, 0], [2, 1, 0]], columns=["winding_1", "winding_2", "winding_3"])

    # Act
    actual = converter.get_trafo3w_winding_types()

    # Assert
    pd.testing.assert_frame_equal(actual, expected)
    assert len(mock_get_winding.call_args_list) == 9
    assert mock_get_winding.call_args_list[0] == call("D")
    assert mock_get_winding.call_args_list[1] == call("yn")
    assert mock_get_winding.call_args_list[2] == call("z")
    assert mock_get_winding.call_args_list[3] == call("YN")
    assert mock_get_winding.call_args_list[4] == call("d")
    assert mock_get_winding.call_args_list[5] == call("y")
    assert mock_get_winding.call_args_list[6] == call("D")
    assert mock_get_winding.call_args_list[7] == call("yn")
    assert mock_get_winding.call_args_list[8] == call("y")


@patch("power_grid_model_io.converters.pandapower_converter.get_winding")
def test_get_trafo3w_winding_types__std_types(mock_get_winding: MagicMock):
    # Arrange
    std_types = {"trafo3w": {"std_trafo3w_1": {"vector_group": "Dynz"}, "std_trafo3w_2": {"vector_group": "YNdy"}}}
    converter = PandaPowerConverter(std_types=std_types)
    converter.pp_data = {
        "trafo3w": pd.DataFrame(
            [(1, "std_trafo3w_2"), (2, "std_trafo3w_1"), (3, "std_trafo3w_2")], columns=["id", "std_type"]
        )
    }
    mock_get_winding.side_effect = [
        WindingType.wye_n,
        WindingType.delta,
        WindingType.wye,
        WindingType.delta,
        WindingType.wye_n,
        WindingType.zigzag,
        WindingType.wye_n,
        WindingType.delta,
        WindingType.wye,
    ]
    expected = pd.DataFrame([[1, 2, 0], [2, 1, 3], [1, 2, 0]], columns=["winding_1", "winding_2", "winding_3"])

    # Act
    actual = converter.get_trafo3w_winding_types()

    # Assert
    pd.testing.assert_frame_equal(actual, expected)
    assert len(mock_get_winding.call_args_list) == 6
    assert mock_get_winding.call_args_list[0] == call("YN")
    assert mock_get_winding.call_args_list[1] == call("d")
    assert mock_get_winding.call_args_list[2] == call("y")
    assert mock_get_winding.call_args_list[3] == call("D")
    assert mock_get_winding.call_args_list[4] == call("yn")
    assert mock_get_winding.call_args_list[5] == call("z")


def test_get_winding_types__value_error():
    # Arrange
    converter = PandaPowerConverter()
    converter.pp_data = {"trafo": pd.DataFrame([(1, "ADyn")], columns=["id", "vector_group"])}

    # Act / Assert
    with pytest.raises(ValueError):
        converter.get_trafo_winding_types()


def test_get_trafo3w_winding_types__value_error():
    # Arrange
    converter = PandaPowerConverter()
    converter.pp_data = {"trafo3w": pd.DataFrame([(1, "ADyndrr")], columns=["id", "vector_group"])}

    # Act / Assert
    with pytest.raises(ValueError):
        converter.get_trafo3w_winding_types()


def test_get_individual_switch_states():
    # Arrange
    pp_trafo = pd.DataFrame(
        columns=["index", "hv_bus"],
        data=[[1, 101], [2, 102], [3, 103]],
    )
    pp_switches = pd.DataFrame(
        columns=["element", "bus", "closed"],
        data=[[1, 101, False], [2, 202, False], [3, 103, True]],
    )

    expected_state = pd.Series([False, True, True], dtype=np.bool)

    # Act
    actual_state = PandaPowerConverter.get_individual_switch_states(pp_trafo, pp_switches, "hv_bus")

    # Assert
    np.testing.assert_array_equal(actual_state, expected_state)


def test_get_id():
    # Arrange
    converter = PandaPowerConverter()
    converter.idx = {("line", None): pd.Series([21, 345, 0, 3, 15], index=[0, 1, 2, 3, 4])}

    expected_id = 345

    # Act
    actual_id = converter.get_id("line", 1)

    # Assert
    np.testing.assert_array_equal(actual_id, expected_id)


@patch("power_grid_model_io.converters.pandapower_converter.PandaPowerConverter.get_individual_switch_states")
def test_get_switch_states_lines(mock_get_individual_switch_states: MagicMock):
    # Arrange
    converter = PandaPowerConverter()
    converter.pp_data = {
        "line": pd.DataFrame(columns=["from_bus", "to_bus"], data=[[101, 102]], index=[1]),
        "switch": pd.DataFrame(
            columns=["bus", "et", "element", "closed"],
            data=[[101, "l", 1, False], [102, "x", 1, False]],
            index=[1001, 1002],
        ),
    }
    mock_get_individual_switch_states.side_effect = [
        pd.Series([False], index=[1], dtype=np.bool, name="closed"),
        pd.Series([True], index=[1], dtype=np.bool, name="closed"),
    ]
    expected = pd.DataFrame(columns=["from", "to"], index=[1], data=[[False, True]])

    # Act
    actual = converter.get_switch_states("line")

    # Assert
    pd.testing.assert_frame_equal(actual, expected)

    assert len(mock_get_individual_switch_states.call_args_list) == 2

    assert mock_get_individual_switch_states.call_args_list[0] == call(ANY, ANY, "from_bus")
    pd.testing.assert_frame_equal(
        mock_get_individual_switch_states.call_args_list[0].args[0],
        pd.DataFrame(columns=["index", "from_bus"], data=[[1, 101]], index=[1]),
    )
    pd.testing.assert_frame_equal(
        mock_get_individual_switch_states.call_args_list[0].args[1],
        pd.DataFrame(columns=["element", "bus", "closed"], data=[[1, 101, False]], index=[1001]),
    )

    assert mock_get_individual_switch_states.call_args_list[1] == call(ANY, ANY, "to_bus")
    pd.testing.assert_frame_equal(
        mock_get_individual_switch_states.call_args_list[1].args[0],
        pd.DataFrame(columns=["index", "to_bus"], data=[[1, 102]], index=[1]),
    )
    pd.testing.assert_frame_equal(
        mock_get_individual_switch_states.call_args_list[1].args[1],
        pd.DataFrame(columns=["element", "bus", "closed"], data=[[1, 101, False]], index=[1001]),
    )


@patch("power_grid_model_io.converters.pandapower_converter.PandaPowerConverter.get_individual_switch_states")
def test_get_switch_states_trafos(mock_get_individual_switch_states: MagicMock):
    # Arrange
    converter = PandaPowerConverter()
    converter.pp_data = {
        "trafo": pd.DataFrame([[2, 32, 31]], columns=["index", "hv_bus", "lv_bus"]),
        "switch": pd.DataFrame(
            [[101, 32, "t", 2, True], [321, 31, "t", 2, False]],
            columns=["index", "bus", "et", "element", "closed"],
        ),
    }
    mock_get_individual_switch_states.side_effect = [
        pd.Series([False], index=[2], dtype=np.bool, name="closed"),
        pd.Series([True], index=[2], dtype=np.bool, name="closed"),
    ]

    expected = pd.DataFrame(columns=["from", "to"], index=[2], data=[[False, True]])

    # Act
    actual = converter.get_switch_states("trafo")

    # Assert
    pd.testing.assert_frame_equal(actual, expected)
    assert len(mock_get_individual_switch_states.call_args_list) == 2


@patch("power_grid_model_io.converters.pandapower_converter.PandaPowerConverter.get_individual_switch_states")
def test_get_trafo3w_switch_states(mock_get_individual_switch_states: MagicMock):
    # Arrange
    converter = PandaPowerConverter()
    converter.pp_data = {
        "trafo3w": pd.DataFrame([[2, 32, 31, 315]], columns=["index", "hv_bus", "mv_bus", "lv_bus"]),
        "switch": pd.DataFrame(
            [[101, 315, "t3", 2, False], [321, 32, "t3", 2, False]],
            columns=["index", "bus", "et", "element", "closed"],
        ),
    }
    mock_get_individual_switch_states.side_effect = [False, True, False]

    expected = pd.DataFrame(data=([False], [True], [False]))

    # Act
    actual = converter.get_trafo3w_switch_states(converter.pp_data["trafo3w"])

    # Assert
    pd.testing.assert_frame_equal(actual, expected)
    assert len(mock_get_individual_switch_states.call_args_list) == 3


def test_lookup_id():
    # Arrange
    converter = PandaPowerConverter()
    converter.idx_lookup = {("line", None): pd.Series([0, 1, 2, 3, 4], index=[21, 345, 0, 3, 15])}

    expected_id = {"table": "line", "index": 4}

    # Act
    actual_id = converter.lookup_id(15)

    # Assert
    np.testing.assert_array_equal(actual_id, expected_id)


def test_lookup_id__value_error():
    # Arrange
    converter = PandaPowerConverter()
    converter.idx_lookup = {("line", None): pd.Series([0, 1, 2, 3, 4], index=[21, 345, 0, 3, 15])}

    # Act / Assert
    with pytest.raises(KeyError):
        converter.lookup_id(5)


def test__get_pp_attr_attribute_exists():
    # Arrange
    converter = PandaPowerConverter()
    converter.pp_data = {"trafo3w": pd.DataFrame([[2, 32, 31, 315]], columns=["index", "hv_bus", "mv_bus", "lv_bus"])}
    expected = np.array(32)

    # Act
    actual = converter._get_pp_attr("trafo3w", "hv_bus")

    # Assert
    np.testing.assert_array_equal(actual, expected)


def test__get_pp_attr_attribute_doesnt_exist():
    # Arrange
    converter = PandaPowerConverter()
    converter.pp_data = {"trafo3w": pd.DataFrame([[2, 31, 315]], columns=["index", "mv_bus", "lv_bus"])}

    # Act / Assert
    with pytest.raises(KeyError):
        converter._get_pp_attr("trafo3w", "hv_bus")


def test__get_pp_attr_use_default():
    # Arrange
    converter = PandaPowerConverter()
    converter.pp_data = {"trafo3w": pd.DataFrame([[2, 31, 315]], columns=["index", "mv_bus", "lv_bus"])}
    expected = np.array(625)

    # Act
    actual = converter._get_pp_attr("trafo3w", "hv_bus", 625)

    # Assert
    np.testing.assert_array_equal(actual, expected)


def test__get_pp_attr_from_std():
    # Arrange
    converter = PandaPowerConverter()
    converter._std_types = {"trafo3w": {"std_trafo3w_1": {"hv_bus": 964}}}
    converter.pp_data = {
        "trafo3w": pd.DataFrame([[2, 31, 315, "std_trafo3w_1"]], columns=["index", "mv_bus", "lv_bus", "std_type"])
    }

    expected = np.array(964)

    # Act
    actual = converter._get_pp_attr("trafo3w", "hv_bus")

    # Assert
    np.testing.assert_array_equal(actual, expected)


def test__get_pp_attr_default_after_checking_std():
    # Arrange
    converter = PandaPowerConverter()
    converter._std_types = {"trafo3w": {"std_trafo3w_1": {"lv_bus": 23}}}
    converter.pp_data = {
        "trafo3w": pd.DataFrame([[2, 31, 315, "std_trafo3w_1"]], columns=["index", "mv_bus", "lv_bus", "std_type"])
    }

    expected = np.array(964)

    # Act
    actual = converter._get_pp_attr("trafo3w", "hv_bus", 964)

    # Assert
    np.testing.assert_array_equal(actual, expected)


def test__get_pp_attr_error_after_checking_std():
    # Arrange
    converter = PandaPowerConverter()
    converter._std_types = {"trafo3w": {"std_trafo3w_1": {"lv_bus": 23}}}
    converter.pp_data = {
        "trafo3w": pd.DataFrame([[2, 31, 315, "std_trafo3w_1"]], columns=["index", "mv_bus", "lv_bus", "std_type"])
    }

    # Act/Assert
    with pytest.raises(KeyError):
        converter._get_pp_attr("trafo3w", "hv_bus")<|MERGE_RESOLUTION|>--- conflicted
+++ resolved
@@ -203,14 +203,7 @@
 @patch("power_grid_model_io.converters.pandapower_converter.initialize_array")
 def test_create_pgm_input_lines(mock_init_array: MagicMock, two_pp_objs, converter):
     # Arrange
-<<<<<<< HEAD
     converter.pp_data["line"] = two_pp_objs
-=======
-    converter = PandaPowerConverter(system_frequency=pp_example_simple[1])
-    converter.pp_data = pp_example_simple[0]
-    converter.idx = {("bus", None): pd.Series([0, 1, 2, 3, 4, 5], index=[101, 102, 103, 104, 105, 106], dtype=np.int32)}
-    converter.next_idx = 5
->>>>>>> 5317e42b
 
     # Act
     converter._create_pgm_input_lines()
@@ -275,13 +268,8 @@
     # Arrange
     converter = PandaPowerConverter(system_frequency=pp_example_simple[1])
     converter.pp_data = pp_example_simple[0]
-<<<<<<< HEAD
-    converter.idx = {"bus": pd.Series([0, 1, 2, 3, 4, 5], index=[101, 102, 103, 104, 105, 106], dtype=np.int32)}
+    converter.idx = {("bus", None): pd.Series([0, 1, 2, 3, 4, 5], index=[101, 102, 103, 104, 105, 106], dtype=np.int32)}
     converter.next_idx = 7
-=======
-    converter.idx = {("bus", None): pd.Series([0, 1, 2, 3, 4, 5], index=[101, 102, 103, 104, 105, 106], dtype=np.int32)}
-    converter.next_idx = 6
->>>>>>> 5317e42b
 
     # Act
     converter._create_pgm_input_sources()
@@ -294,13 +282,8 @@
     # Arrange
     converter = PandaPowerConverter(system_frequency=pp_example_simple[1])
     converter.pp_data = pp_example_simple[0]
-<<<<<<< HEAD
-    converter.idx = {"bus": pd.Series([0, 1, 2, 3, 4, 5], index=[101, 102, 103, 104, 105, 106], dtype=np.int32)}
+    converter.idx = {("bus", None): pd.Series([0, 1, 2, 3, 4, 5], index=[101, 102, 103, 104, 105, 106], dtype=np.int32)}
     converter.next_idx = 8
-=======
-    converter.idx = {("bus", None): pd.Series([0, 1, 2, 3, 4, 5], index=[101, 102, 103, 104, 105, 106], dtype=np.int32)}
-    converter.next_idx = 7
->>>>>>> 5317e42b
 
     # Act
     converter._create_pgm_input_sym_loads()
@@ -315,13 +298,8 @@
     # Arrange
     converter = PandaPowerConverter(system_frequency=pp_example_simple[1])
     converter.pp_data = pp_example_simple[0]
-<<<<<<< HEAD
-    converter.idx = {"bus": pd.Series([0, 1, 2, 3, 4, 5], index=[101, 102, 103, 104, 105, 106], dtype=np.int32)}
+    converter.idx = {("bus", None): pd.Series([0, 1, 2, 3, 4, 5], index=[101, 102, 103, 104, 105, 106], dtype=np.int32)}
     converter.next_idx = 12
-=======
-    converter.idx = {("bus", None): pd.Series([0, 1, 2, 3, 4, 5], index=[101, 102, 103, 104, 105, 106], dtype=np.int32)}
-    converter.next_idx = 10
->>>>>>> 5317e42b
 
     # Act
     converter._create_pgm_input_transformers()
@@ -348,13 +326,8 @@
     # Arrange
     converter = PandaPowerConverter(system_frequency=pp_example_simple[1])
     converter.pp_data = pp_example_simple[0]
-<<<<<<< HEAD
-    converter.idx = {"bus": pd.Series([0, 1, 2, 3, 4, 5], index=[101, 102, 103, 104, 105, 106], dtype=np.int32)}
+    converter.idx = {("bus", None): pd.Series([0, 1, 2, 3, 4, 5], index=[101, 102, 103, 104, 105, 106], dtype=np.int32)}
     converter.next_idx = 13
-=======
-    converter.idx = {("bus", None): pd.Series([0, 1, 2, 3, 4, 5], index=[101, 102, 103, 104, 105, 106], dtype=np.int32)}
-    converter.next_idx = 12
->>>>>>> 5317e42b
 
     # Act
     converter._create_pgm_input_sym_gens()
@@ -369,13 +342,8 @@
     # Arrange
     converter = PandaPowerConverter(system_frequency=pp_example_simple[1])
     converter.pp_data = pp_example_simple[0]
-<<<<<<< HEAD
-    converter.idx = {"bus": pd.Series([0, 1, 2, 3, 4, 5], index=[101, 102, 103, 104, 105, 106], dtype=np.int32)}
+    converter.idx = {("bus", None): pd.Series([0, 1, 2, 3, 4, 5], index=[101, 102, 103, 104, 105, 106], dtype=np.int32)}
     converter.next_idx = 14
-=======
-    converter.idx = {("bus", None): pd.Series([0, 1, 2, 3, 4, 5], index=[101, 102, 103, 104, 105, 106], dtype=np.int32)}
-    converter.next_idx = 13
->>>>>>> 5317e42b
 
     # Act
     converter._create_pgm_input_three_winding_transformers()
@@ -390,13 +358,8 @@
     # Arrange
     converter = PandaPowerConverter(system_frequency=pp_example_simple[1])
     converter.pp_data = pp_example_simple[0]
-<<<<<<< HEAD
-    converter.idx = {"bus": pd.Series([0, 1, 2, 3, 4, 5], index=[101, 102, 103, 104, 105, 106], dtype=np.int32)}
+    converter.idx = {("bus", None): pd.Series([0, 1, 2, 3, 4, 5], index=[101, 102, 103, 104, 105, 106], dtype=np.int32)}
     converter.next_idx = 15
-=======
-    converter.idx = {("bus", None): pd.Series([0, 1, 2, 3, 4, 5], index=[101, 102, 103, 104, 105, 106], dtype=np.int32)}
-    converter.next_idx = 14
->>>>>>> 5317e42b
 
     # Act
     converter._create_pgm_input_links()
