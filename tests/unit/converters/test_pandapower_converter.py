# SPDX-FileCopyrightText: 2022 Contributors to the Power Grid Model project <dynamic.grid.calculation@alliander.com>
#
# SPDX-License-Identifier: MPL-2.0

from pathlib import Path
from typing import Callable, Tuple
from unittest.mock import ANY, MagicMock, call, patch

import numpy as np
import pandas as pd
import pytest
from power_grid_model import WindingType
from power_grid_model.data_types import SingleDataset
from power_grid_model.utils import import_json_data

from power_grid_model_io.converters.pandapower_converter import PandaPowerConverter, PandaPowerData
from power_grid_model_io.data_types import ExtraInfoLookup

from ...data.pandapower.pp_validation import pp_net
from ...utils import MockDf, MockFn, assert_struct_array_equal

DATA_DIR = Path(__file__).parent.parent.parent / "data"


@pytest.fixture
def pp_example_simple() -> Tuple[PandaPowerData, float]:
    net = pp_net()
    return net, net.f_hz


@pytest.fixture
def pgm_example_simple() -> SingleDataset:
    return import_json_data(DATA_DIR / "pandapower" / "pgm_input_data.json", data_type="input", ignore_extra=True)


def _generate_ids(*args):
    return MockFn("_generate_ids", *args)


def _get_ids(*args):
    return MockFn("_get_ids", *args)


def _get_pp_attr(*args):
    return MockFn("_get_pp_attr", *args)


def get_switch_states(*args):
    return MockFn("get_switch_states", *args)


@pytest.fixture
def converter() -> PandaPowerConverter:
    converter = PandaPowerConverter()
    converter._generate_ids = MagicMock(side_effect=_generate_ids)  # type: ignore
    converter._get_ids = MagicMock(side_effect=_get_ids)  # type: ignore
    converter._get_pp_attr = MagicMock(side_effect=_get_pp_attr)  # type: ignore
    converter.get_switch_states = MagicMock(side_effect=get_switch_states)  # type: ignore
    return converter


@pytest.fixture
def two_pp_objs() -> MockDf:
    return MockDf(2)


@patch("power_grid_model_io.converters.pandapower_converter.PandaPowerConverter._create_input_data")
def test_parse_data(create_input_data_mock: MagicMock):
    # Arrange
    converter = PandaPowerConverter()

    def create_input_data():
        converter.pgm_data = {"node": np.array([])}

    create_input_data_mock.side_effect = create_input_data

    # Act
    result = converter._parse_data(data={"bus": pd.DataFrame()}, data_type="input", extra_info=None)

    # Assert
    create_input_data_mock.assert_called_once_with()
    assert len(converter.pp_data) == 1 and "bus" in converter.pp_data
    assert len(converter.pgm_data) == 1 and "node" in converter.pgm_data
    assert len(result) == 1 and "node" in result


@patch("power_grid_model_io.converters.pandapower_converter.PandaPowerConverter._create_input_data")
def test_parse_data__extra_info(create_input_data_mock: MagicMock):
    # Arrange
    converter = PandaPowerConverter()

    def create_input_data():
        converter.idx_lookup[("bus", None)] = pd.Series([101, 102, 103], index=[0, 1, 2])
        converter.idx_lookup[("load", "const_current")] = pd.Series([201, 202, 203], index=[3, 4, 5])

    create_input_data_mock.side_effect = create_input_data

    # Act
    extra_info: ExtraInfoLookup = {}
    converter._parse_data(data={}, data_type="input", extra_info=extra_info)

    # Assert
    assert len(extra_info) == 6
    assert extra_info[0] == {"id_reference": {"table": "bus", "index": 101}}
    assert extra_info[1] == {"id_reference": {"table": "bus", "index": 102}}
    assert extra_info[2] == {"id_reference": {"table": "bus", "index": 103}}
    assert extra_info[3] == {"id_reference": {"table": "load", "name": "const_current", "index": 201}}
    assert extra_info[4] == {"id_reference": {"table": "load", "name": "const_current", "index": 202}}
    assert extra_info[5] == {"id_reference": {"table": "load", "name": "const_current", "index": 203}}


def test_parse_data__update_data():
    # Arrange
    converter = PandaPowerConverter()

    # Act/Assert
    with pytest.raises(ValueError):
        converter._parse_data(data={}, data_type="update", extra_info=None)


def test_serialize_data():
    # Arrange
    converter = PandaPowerConverter()

    # Act/Assert
    with pytest.raises(NotImplementedError):
        converter._serialize_data(data={}, extra_info=None)


def test_create_input_data():
    # Arrange
    converter = MagicMock()

    # Act
    PandaPowerConverter._create_input_data(self=converter)  # type: ignore

    # Assert
<<<<<<< HEAD
    assert len(converter.method_calls) == 11
=======
    assert len(converter.method_calls) == 14
>>>>>>> 685dbd58
    converter._create_pgm_input_nodes.assert_called_once_with()
    converter._create_pgm_input_lines.assert_called_once_with()
    converter._create_pgm_input_sources.assert_called_once_with()
    converter._create_pgm_input_sym_loads.assert_called_once_with()
    converter._create_pgm_input_asym_loads.assert_called_once_with()
    converter._create_pgm_input_shunts.assert_called_once_with()
    converter._create_pgm_input_transformers.assert_called_once_with()
    converter._create_pgm_input_sym_gens.assert_called_once_with()
    converter._create_pgm_input_asym_gens.assert_called_once_with()
    converter._create_pgm_input_three_winding_transformers.assert_called_once_with()
    converter._create_pgm_input_links.assert_called_once_with()
<<<<<<< HEAD
    converter._create_pgm_input_storage.assert_called_once_with()
    converter._create_pgm_input_impedance.assert_called_once_with()
=======
    converter._create_pgm_input_ward.assert_called_once_with()
    converter._create_pgm_input_xward.assert_called_once_with()
    converter._create_pgm_input_motor.assert_called_once_with()
>>>>>>> 685dbd58


@pytest.mark.parametrize(
    ("create_fn", "table"),
    [
        (PandaPowerConverter._create_pgm_input_nodes, "bus"),
        (PandaPowerConverter._create_pgm_input_lines, "line"),
        (PandaPowerConverter._create_pgm_input_sources, "ext_grid"),
        (PandaPowerConverter._create_pgm_input_shunts, "shunt"),
        (PandaPowerConverter._create_pgm_input_sym_gens, "sgen"),
        (PandaPowerConverter._create_pgm_input_sym_loads, "load"),
        (PandaPowerConverter._create_pgm_input_transformers, "trafo"),
        (PandaPowerConverter._create_pgm_input_three_winding_transformers, "trafo3w"),
        (PandaPowerConverter._create_pgm_input_links, "switch"),
    ],
)
@patch("power_grid_model_io.converters.pandapower_converter.initialize_array")
def test_create_pgm_input_object__empty(
    mock_init_array: MagicMock, create_fn: Callable[[PandaPowerConverter], None], table: str
):
    # Arrange
    converter = PandaPowerConverter()
    converter.pp_data[table] = pd.DataFrame()  # type: ignore

    # Act
    create_fn(converter)

    # Assert
    mock_init_array.assert_not_called()


@patch("power_grid_model_io.converters.pandapower_converter.initialize_array")
def test_create_pgm_input_nodes(mock_init_array: MagicMock, two_pp_objs: MockDf, converter):
    # Arrange
    converter.pp_data["bus"] = two_pp_objs

    # Act
    converter._create_pgm_input_nodes()

    # Assert

    # administration
    converter._generate_ids.assert_called_once_with("bus", two_pp_objs.index)

    # initialization
    mock_init_array.assert_called_once_with(data_type="input", component_type="node", shape=2)

    # retrieval
    converter._get_pp_attr.assert_any_call("bus", "vn_kv")
    assert len(converter._get_pp_attr.call_args_list) == 1

    # assignment
    pgm: MagicMock = mock_init_array.return_value.__setitem__
    pgm.assert_any_call("id", _generate_ids("bus", two_pp_objs.index))
    pgm.assert_any_call("u_rated", _get_pp_attr("bus", "vn_kv") * 1e3)
    assert len(pgm.call_args_list) == 2

    # result
    assert converter.pgm_data["node"] == mock_init_array.return_value


@patch("power_grid_model_io.converters.pandapower_converter.initialize_array")
def test_create_pgm_input_lines(mock_init_array: MagicMock, two_pp_objs, converter):
    # Arrange
    converter.pp_data["line"] = two_pp_objs

    # Act
    converter._create_pgm_input_lines()

    # Assert

    # administration
    converter.get_switch_states.assert_called_once_with("line")
    converter._generate_ids.assert_called_once_with("line", two_pp_objs.index)
    converter._get_ids.assert_any_call("bus", two_pp_objs["from_bus"])
    converter._get_ids.assert_any_call("bus", two_pp_objs["to_bus"])

    # initialization
    mock_init_array.assert_called_once_with(data_type="input", component_type="line", shape=2)

    # retrieval
    converter._get_pp_attr.assert_any_call("line", "in_service")
    converter._get_pp_attr.assert_any_call("line", "length_km")
    converter._get_pp_attr.assert_any_call("line", "parallel")
    converter._get_pp_attr.assert_any_call("line", "r_ohm_per_km")
    converter._get_pp_attr.assert_any_call("line", "x_ohm_per_km")
    converter._get_pp_attr.assert_any_call("line", "c_nf_per_km")
    converter._get_pp_attr.assert_any_call("line", "g_us_per_km")
    converter._get_pp_attr.assert_any_call("line", "max_i_ka")
    converter._get_pp_attr.assert_any_call("line", "df")
    assert len(converter._get_pp_attr.call_args_list) == 9

    # assignment
    pgm: MagicMock = mock_init_array.return_value.__setitem__
    pgm.assert_any_call("id", _generate_ids("line", two_pp_objs.index))
    pgm.assert_any_call("from_node", _get_ids("bus", two_pp_objs["from_bus"]))
    pgm.assert_any_call("from_status", _get_pp_attr("line", "in_service") & get_switch_states("line")["from"])
    pgm.assert_any_call("to_node", _get_ids("bus", two_pp_objs["to_bus"]))
    pgm.assert_any_call("to_status", _get_pp_attr("line", "in_service") & get_switch_states("line")["to"])
    pgm.assert_any_call(
        "r1",
        _get_pp_attr("line", "r_ohm_per_km") * (_get_pp_attr("line", "length_km") / _get_pp_attr("line", "parallel")),
    )
    pgm.assert_any_call(
        "x1",
        _get_pp_attr("line", "x_ohm_per_km") * (_get_pp_attr("line", "length_km") / _get_pp_attr("line", "parallel")),
    )
    pgm.assert_any_call(
        "c1",
        _get_pp_attr("line", "c_nf_per_km")
        * _get_pp_attr("line", "length_km")
        * _get_pp_attr("line", "parallel")
        * 1e-9,
    )
    pgm.assert_any_call(
        "tan1", _get_pp_attr("line", "g_us_per_km") / _get_pp_attr("line", "c_nf_per_km") / (np.pi / 10)
    )
    pgm.assert_any_call(
        "i_n", _get_pp_attr("line", "max_i_ka") * 1e3 * _get_pp_attr("line", "df") * _get_pp_attr("line", "parallel")
    )

    # result
    assert converter.pgm_data["line"] == mock_init_array.return_value


def test_create_pgm_input_sources(pp_example_simple: Tuple[PandaPowerData, float], pgm_example_simple: SingleDataset):
    # Arrange
    converter = PandaPowerConverter(system_frequency=pp_example_simple[1])
    converter.pp_data = pp_example_simple[0]
    converter.idx = {("bus", None): pd.Series([0, 1, 2, 3, 4, 5], index=[101, 102, 103, 104, 105, 106], dtype=np.int32)}
    converter.next_idx = 7

    # Act
    converter._create_pgm_input_sources()

    # Assert
    assert_struct_array_equal(converter.pgm_data["source"], pgm_example_simple["source"])


def test_create_pgm_input_sym_loads(pp_example_simple: Tuple[PandaPowerData, float], pgm_example_simple: SingleDataset):
    # Arrange
    converter = PandaPowerConverter(system_frequency=pp_example_simple[1])
    converter.pp_data = pp_example_simple[0]
    converter.idx = {("bus", None): pd.Series([0, 1, 2, 3, 4, 5], index=[101, 102, 103, 104, 105, 106], dtype=np.int32)}
    converter.next_idx = 8

    # Act
    converter._create_pgm_input_sym_loads()

    # Assert
    assert_struct_array_equal(converter.pgm_data["sym_load"], pgm_example_simple["sym_load"])


def test_create_pgm_input_transformers(
    pp_example_simple: Tuple[PandaPowerData, float], pgm_example_simple: SingleDataset
):
    # Arrange
    converter = PandaPowerConverter(system_frequency=pp_example_simple[1])
    converter.pp_data = pp_example_simple[0]
    converter.idx = {("bus", None): pd.Series([0, 1, 2, 3, 4, 5], index=[101, 102, 103, 104, 105, 106], dtype=np.int32)}
    converter.next_idx = 12

    # Act
    converter._create_pgm_input_transformers()

    # Assert
    assert_struct_array_equal(converter.pgm_data["transformer"], pgm_example_simple["transformer"])


def test_create_pgm_input_shunts(pp_example_simple: Tuple[PandaPowerData, float], pgm_example_simple: SingleDataset):
    # Arrange
    converter = PandaPowerConverter(system_frequency=pp_example_simple[1])
    converter.pp_data = pp_example_simple[0]
    converter.idx = {("bus", None): pd.Series([0, 1, 2, 3, 4, 5], index=[101, 102, 103, 104, 105, 106], dtype=np.int32)}
    converter.next_idx = 11

    # Act
    converter._create_pgm_input_shunts()

    # Assert
    assert_struct_array_equal(converter.pgm_data["shunt"], pgm_example_simple["shunt"])


def test_create_pgm_input_sym_gens(pp_example_simple: Tuple[PandaPowerData, float], pgm_example_simple: SingleDataset):
    # Arrange
    converter = PandaPowerConverter(system_frequency=pp_example_simple[1])
    converter.pp_data = pp_example_simple[0]
    converter.idx = {("bus", None): pd.Series([0, 1, 2, 3, 4, 5], index=[101, 102, 103, 104, 105, 106], dtype=np.int32)}
    converter.next_idx = 13

    # Act
    converter._create_pgm_input_sym_gens()

    # Assert
    assert_struct_array_equal(converter.pgm_data["sym_gen"], pgm_example_simple["sym_gen"])


def test_create_pgm_input_three_winding_transformers(
    pp_example_simple: Tuple[PandaPowerData, float], pgm_example_simple: SingleDataset
):
    # Arrange
    converter = PandaPowerConverter(system_frequency=pp_example_simple[1])
    converter.pp_data = pp_example_simple[0]
    converter.idx = {("bus", None): pd.Series([0, 1, 2, 3, 4, 5], index=[101, 102, 103, 104, 105, 106], dtype=np.int32)}
    converter.next_idx = 14

    # Act
    converter._create_pgm_input_three_winding_transformers()

    # Assert
    assert_struct_array_equal(
        converter.pgm_data["three_winding_transformer"], pgm_example_simple["three_winding_transformer"]
    )


def test_create_pgm_input_links(pp_example_simple: Tuple[PandaPowerData, float], pgm_example_simple: SingleDataset):
    # Arrange
    converter = PandaPowerConverter(system_frequency=pp_example_simple[1])
    converter.pp_data = pp_example_simple[0]
    converter.idx = {("bus", None): pd.Series([0, 1, 2, 3, 4, 5], index=[101, 102, 103, 104, 105, 106], dtype=np.int32)}
    converter.next_idx = 15

    # Act
    converter._create_pgm_input_links()

    # Assert
    assert_struct_array_equal(converter.pgm_data["link"], pgm_example_simple["link"])


def test_get_index__key_error():
    # Arrange
    converter = PandaPowerConverter()

    # Act / Assert
    with pytest.raises(KeyError, match=r"index.*bus"):
        converter._get_ids(pp_table="bus", pp_idx=pd.Series(dtype=np.int32))


def test_get_tap_size():
    # Arrange
    pp_trafo = pd.DataFrame(
        [["hv", 5.0, 10.5, 0.4], ["lv", 10.0, 10.5, 0.4], ["lv", np.nan, 10.5, 0.4]],
        columns=["tap_side", "tap_step_percent", "vn_hv_kv", "vn_lv_kv"],
    )
    expected_tap_size = np.array([525.0, 40.0, np.nan], dtype=np.float64)

    # Act
    actual_tap_size = PandaPowerConverter._get_tap_size(pp_trafo)

    # Assert
    np.testing.assert_array_equal(actual_tap_size, expected_tap_size)


def test_get_transformer_tap_side():
    # Arrange
    pp_trafo_tap_side = pd.Series(["hv", "lv", "lv", "hv"])
    expected_tap_side = np.array([0, 1, 1, 0], dtype=np.int8)

    # Act
    actual_tap_side = PandaPowerConverter._get_transformer_tap_side(pp_trafo_tap_side)

    # Assert
    np.testing.assert_array_equal(actual_tap_side, expected_tap_side)


def test_get_3wtransformer_tap_side():
    # Arrange
    pp_trafo3w_tap_side = pd.Series(["hv", "mv", "lv", "mv", "lv", "hv", "lv"])
    expected_tap_side = np.array([0, 1, 2, 1, 2, 0, 2], dtype=np.int8)

    # Act
    actual_tap_side = PandaPowerConverter._get_3wtransformer_tap_side(pp_trafo3w_tap_side)

    # Assert
    np.testing.assert_array_equal(actual_tap_side, expected_tap_side)


def test_get_3wtransformer_tap_size():
    # Arrange
    pp_trafo = pd.DataFrame(
        [["hv", 62.0, 10.5, 400.0, 32.1], ["lv", 62.0, 10.5, 400.0, 32.1], ["mv", 62.0, 10.5, 400.0, 32.1]],
        columns=["tap_side", "tap_step_percent", "vn_hv_kv", "vn_mv_kv", "vn_lv_kv"],
    )
    expected_tap_size = np.array([6510.0, 19902.0, 248000.0], dtype=np.float64)

    # Act
    actual_tap_size = PandaPowerConverter._get_3wtransformer_tap_size(pp_trafo)

    # Assert
    np.testing.assert_array_equal(actual_tap_size, expected_tap_size)


@patch("power_grid_model_io.converters.pandapower_converter.get_winding")
def test_get_trafo_winding_types__vector_group(mock_get_winding: MagicMock):
    # Arrange
    converter = PandaPowerConverter()
    converter.pp_data = {"trafo": pd.DataFrame([(1, "Dyn"), (2, "YNd"), (3, "Dyn")], columns=["id", "vector_group"])}
    mock_get_winding.side_effect = [WindingType.delta, WindingType.wye_n, WindingType.wye_n, WindingType.delta]
    expected = pd.DataFrame([(2, 1), (1, 2), (2, 1)], columns=["winding_from", "winding_to"])

    # Act
    actual = converter.get_trafo_winding_types()

    # Assert
    pd.testing.assert_frame_equal(actual, expected)
    assert len(mock_get_winding.call_args_list) == 4
    assert mock_get_winding.call_args_list[0] == call("D")
    assert mock_get_winding.call_args_list[1] == call("yn")
    assert mock_get_winding.call_args_list[2] == call("YN")
    assert mock_get_winding.call_args_list[3] == call("d")


@patch("power_grid_model_io.converters.pandapower_converter.get_winding")
def test_get_trafo_winding_types__std_types(mock_get_winding: MagicMock):
    # Arrange
    std_types = {"trafo": {"std_trafo_1": {"vector_group": "YNd"}, "std_trafo_2": {"vector_group": "Dyn"}}}
    converter = PandaPowerConverter(std_types=std_types)
    converter.pp_data = {
        "trafo": pd.DataFrame([(1, "std_trafo_2"), (2, "std_trafo_1"), (3, "std_trafo_2")], columns=["id", "std_type"])
    }
    mock_get_winding.side_effect = [WindingType.delta, WindingType.wye_n, WindingType.wye_n, WindingType.delta]
    expected = pd.DataFrame([(2, 1), (1, 2), (2, 1)], columns=["winding_from", "winding_to"])

    # Act
    actual = converter.get_trafo_winding_types()

    # Assert
    pd.testing.assert_frame_equal(actual, expected)
    assert len(mock_get_winding.call_args_list) == 4
    assert mock_get_winding.call_args_list[0] == call("D")
    assert mock_get_winding.call_args_list[1] == call("yn")
    assert mock_get_winding.call_args_list[2] == call("YN")
    assert mock_get_winding.call_args_list[3] == call("d")


@patch("power_grid_model_io.converters.pandapower_converter.get_winding")
def test_get_trafo3w_winding_types__vector_group(mock_get_winding: MagicMock):
    # Arrange
    converter = PandaPowerConverter()
    converter.pp_data = {
        "trafo3w": pd.DataFrame([(1, "Dynz"), (2, "YNdy"), (3, "Dyny")], columns=["id", "vector_group"])
    }
    mock_get_winding.side_effect = [
        WindingType.delta,
        WindingType.wye_n,
        WindingType.zigzag,
        WindingType.wye_n,
        WindingType.delta,
        WindingType.wye,
        WindingType.delta,
        WindingType.wye_n,
        WindingType.wye,
    ]

    expected = pd.DataFrame([[2, 1, 3], [1, 2, 0], [2, 1, 0]], columns=["winding_1", "winding_2", "winding_3"])

    # Act
    actual = converter.get_trafo3w_winding_types()

    # Assert
    pd.testing.assert_frame_equal(actual, expected)
    assert len(mock_get_winding.call_args_list) == 9
    assert mock_get_winding.call_args_list[0] == call("D")
    assert mock_get_winding.call_args_list[1] == call("yn")
    assert mock_get_winding.call_args_list[2] == call("z")
    assert mock_get_winding.call_args_list[3] == call("YN")
    assert mock_get_winding.call_args_list[4] == call("d")
    assert mock_get_winding.call_args_list[5] == call("y")
    assert mock_get_winding.call_args_list[6] == call("D")
    assert mock_get_winding.call_args_list[7] == call("yn")
    assert mock_get_winding.call_args_list[8] == call("y")


@patch("power_grid_model_io.converters.pandapower_converter.get_winding")
def test_get_trafo3w_winding_types__std_types(mock_get_winding: MagicMock):
    # Arrange
    std_types = {"trafo3w": {"std_trafo3w_1": {"vector_group": "Dynz"}, "std_trafo3w_2": {"vector_group": "YNdy"}}}
    converter = PandaPowerConverter(std_types=std_types)
    converter.pp_data = {
        "trafo3w": pd.DataFrame(
            [(1, "std_trafo3w_2"), (2, "std_trafo3w_1"), (3, "std_trafo3w_2")], columns=["id", "std_type"]
        )
    }
    mock_get_winding.side_effect = [
        WindingType.wye_n,
        WindingType.delta,
        WindingType.wye,
        WindingType.delta,
        WindingType.wye_n,
        WindingType.zigzag,
        WindingType.wye_n,
        WindingType.delta,
        WindingType.wye,
    ]
    expected = pd.DataFrame([[1, 2, 0], [2, 1, 3], [1, 2, 0]], columns=["winding_1", "winding_2", "winding_3"])

    # Act
    actual = converter.get_trafo3w_winding_types()

    # Assert
    pd.testing.assert_frame_equal(actual, expected)
    assert len(mock_get_winding.call_args_list) == 6
    assert mock_get_winding.call_args_list[0] == call("YN")
    assert mock_get_winding.call_args_list[1] == call("d")
    assert mock_get_winding.call_args_list[2] == call("y")
    assert mock_get_winding.call_args_list[3] == call("D")
    assert mock_get_winding.call_args_list[4] == call("yn")
    assert mock_get_winding.call_args_list[5] == call("z")


def test_get_winding_types__value_error():
    # Arrange
    converter = PandaPowerConverter()
    converter.pp_data = {"trafo": pd.DataFrame([(1, "ADyn")], columns=["id", "vector_group"])}

    # Act / Assert
    with pytest.raises(ValueError):
        converter.get_trafo_winding_types()


def test_get_trafo3w_winding_types__value_error():
    # Arrange
    converter = PandaPowerConverter()
    converter.pp_data = {"trafo3w": pd.DataFrame([(1, "ADyndrr")], columns=["id", "vector_group"])}

    # Act / Assert
    with pytest.raises(ValueError):
        converter.get_trafo3w_winding_types()


def test_get_individual_switch_states():
    # Arrange
    pp_trafo = pd.DataFrame(
        columns=["index", "hv_bus"],
        data=[[1, 101], [2, 102], [3, 103]],
    )
    pp_switches = pd.DataFrame(
        columns=["element", "bus", "closed"],
        data=[[1, 101, False], [2, 202, False], [3, 103, True]],
    )

    expected_state = pd.Series([False, True, True], dtype=bool)

    # Act
    actual_state = PandaPowerConverter.get_individual_switch_states(pp_trafo, pp_switches, "hv_bus")

    # Assert
    np.testing.assert_array_equal(actual_state, expected_state)


def test_get_id():
    # Arrange
    converter = PandaPowerConverter()
    converter.idx = {("line", None): pd.Series([21, 345, 0, 3, 15], index=[0, 1, 2, 3, 4])}

    expected_id = 345

    # Act
    actual_id = converter.get_id("line", 1)

    # Assert
    np.testing.assert_array_equal(actual_id, expected_id)


@patch("power_grid_model_io.converters.pandapower_converter.PandaPowerConverter.get_individual_switch_states")
def test_get_switch_states_lines(mock_get_individual_switch_states: MagicMock):
    # Arrange
    converter = PandaPowerConverter()
    converter.pp_data = {
        "line": pd.DataFrame(columns=["from_bus", "to_bus"], data=[[101, 102]], index=[1]),
        "switch": pd.DataFrame(
            columns=["bus", "et", "element", "closed"],
            data=[[101, "l", 1, False], [102, "x", 1, False]],
            index=[1001, 1002],
        ),
    }
    mock_get_individual_switch_states.side_effect = [
        pd.Series([False], index=[1], dtype=bool, name="closed"),
        pd.Series([True], index=[1], dtype=bool, name="closed"),
    ]
    expected = pd.DataFrame(columns=["from", "to"], index=[1], data=[[False, True]])

    # Act
    actual = converter.get_switch_states("line")

    # Assert
    pd.testing.assert_frame_equal(actual, expected)

    assert len(mock_get_individual_switch_states.call_args_list) == 2

    assert mock_get_individual_switch_states.call_args_list[0] == call(ANY, ANY, "from_bus")
    pd.testing.assert_frame_equal(
        mock_get_individual_switch_states.call_args_list[0].args[0],
        pd.DataFrame(columns=["index", "from_bus"], data=[[1, 101]], index=[1]),
    )
    pd.testing.assert_frame_equal(
        mock_get_individual_switch_states.call_args_list[0].args[1],
        pd.DataFrame(columns=["element", "bus", "closed"], data=[[1, 101, False]], index=[1001]),
    )

    assert mock_get_individual_switch_states.call_args_list[1] == call(ANY, ANY, "to_bus")
    pd.testing.assert_frame_equal(
        mock_get_individual_switch_states.call_args_list[1].args[0],
        pd.DataFrame(columns=["index", "to_bus"], data=[[1, 102]], index=[1]),
    )
    pd.testing.assert_frame_equal(
        mock_get_individual_switch_states.call_args_list[1].args[1],
        pd.DataFrame(columns=["element", "bus", "closed"], data=[[1, 101, False]], index=[1001]),
    )


@patch("power_grid_model_io.converters.pandapower_converter.PandaPowerConverter.get_individual_switch_states")
def test_get_switch_states_trafos(mock_get_individual_switch_states: MagicMock):
    # Arrange
    converter = PandaPowerConverter()
    converter.pp_data = {
        "trafo": pd.DataFrame([[2, 32, 31]], columns=["index", "hv_bus", "lv_bus"]),
        "switch": pd.DataFrame(
            [[101, 32, "t", 2, True], [321, 31, "t", 2, False]],
            columns=["index", "bus", "et", "element", "closed"],
        ),
    }
    mock_get_individual_switch_states.side_effect = [
        pd.Series([False], index=[2], dtype=bool, name="closed"),
        pd.Series([True], index=[2], dtype=bool, name="closed"),
    ]

    expected = pd.DataFrame(columns=["from", "to"], index=[2], data=[[False, True]])

    # Act
    actual = converter.get_switch_states("trafo")

    # Assert
    pd.testing.assert_frame_equal(actual, expected)
    assert len(mock_get_individual_switch_states.call_args_list) == 2


def test_get_switch_states__exception():
    # Arrange
    converter = PandaPowerConverter()

    # Act / Assert
    with pytest.raises(KeyError, match=r"link"):
        converter.get_switch_states("link")


@patch("power_grid_model_io.converters.pandapower_converter.PandaPowerConverter.get_individual_switch_states")
def test_get_trafo3w_switch_states(mock_get_individual_switch_states: MagicMock):
    # Arrange
    converter = PandaPowerConverter()
    converter.pp_data = {
        "trafo3w": pd.DataFrame([[2, 32, 31, 315]], columns=["index", "hv_bus", "mv_bus", "lv_bus"]),
        "switch": pd.DataFrame(
            [[101, 315, "t3", 2, False], [321, 32, "t3", 2, False]],
            columns=["index", "bus", "et", "element", "closed"],
        ),
    }
    mock_get_individual_switch_states.side_effect = [False, True, False]

    expected = pd.DataFrame(data=([False], [True], [False]))

    # Act
    actual = converter.get_trafo3w_switch_states(converter.pp_data["trafo3w"])

    # Assert
    pd.testing.assert_frame_equal(actual, expected)
    assert len(mock_get_individual_switch_states.call_args_list) == 3


def test_lookup_id():
    # Arrange
    converter = PandaPowerConverter()
    converter.idx_lookup = {
        ("line", None): pd.Series([0, 1, 2, 3, 4], index=[21, 345, 0, 3, 15]),
        ("load", "const_current"): pd.Series([5, 6, 7, 8, 9], index=[543, 14, 34, 48, 4]),
    }

    expected_line = {"table": "line", "index": 4}
    expected_load = {"table": "load", "name": "const_current", "index": 8}

    # Act
    actual_line = converter.lookup_id(15)
    actual_load = converter.lookup_id(48)

    # Assert
    np.testing.assert_array_equal(actual_line, expected_line)
    np.testing.assert_array_equal(actual_load, expected_load)


def test_lookup_id__value_error():
    # Arrange
    converter = PandaPowerConverter()
    converter.idx_lookup = {("line", None): pd.Series([0, 1, 2, 3, 4], index=[21, 345, 0, 3, 15])}

    # Act / Assert
    with pytest.raises(KeyError):
        converter.lookup_id(5)


def test__get_pp_attr_attribute_exists():
    # Arrange
    converter = PandaPowerConverter()
    converter.pp_data = {"trafo3w": pd.DataFrame([[2, 32, 31, 315]], columns=["index", "hv_bus", "mv_bus", "lv_bus"])}
    expected = np.array(32)

    # Act
    actual = converter._get_pp_attr("trafo3w", "hv_bus")

    # Assert
    np.testing.assert_array_equal(actual, expected)


def test__get_pp_attr_attribute_doesnt_exist():
    # Arrange
    converter = PandaPowerConverter()
    converter.pp_data = {"trafo3w": pd.DataFrame([[2, 31, 315]], columns=["index", "mv_bus", "lv_bus"])}

    # Act / Assert
    with pytest.raises(KeyError):
        converter._get_pp_attr("trafo3w", "hv_bus")


def test__get_pp_attr_use_default():
    # Arrange
    converter = PandaPowerConverter()
    converter.pp_data = {"trafo3w": pd.DataFrame([[2, 31, 315]], columns=["index", "mv_bus", "lv_bus"])}
    expected = np.array(625)

    # Act
    actual = converter._get_pp_attr("trafo3w", "hv_bus", 625)

    # Assert
    np.testing.assert_array_equal(actual, expected)


def test__get_pp_attr_from_std():
    # Arrange
    converter = PandaPowerConverter()
    converter._std_types = {"trafo3w": {"std_trafo3w_1": {"hv_bus": 964}}}
    converter.pp_data = {
        "trafo3w": pd.DataFrame([[2, 31, 315, "std_trafo3w_1"]], columns=["index", "mv_bus", "lv_bus", "std_type"])
    }

    expected = np.array(964)

    # Act
    actual = converter._get_pp_attr("trafo3w", "hv_bus")

    # Assert
    np.testing.assert_array_equal(actual, expected)


def test__get_pp_attr_default_after_checking_std():
    # Arrange
    converter = PandaPowerConverter()
    converter._std_types = {"trafo3w": {"std_trafo3w_1": {"lv_bus": 23}}}
    converter.pp_data = {
        "trafo3w": pd.DataFrame([[2, 31, 315, "std_trafo3w_1"]], columns=["index", "mv_bus", "lv_bus", "std_type"])
    }

    expected = np.array(964)

    # Act
    actual = converter._get_pp_attr("trafo3w", "hv_bus", 964)

    # Assert
    np.testing.assert_array_equal(actual, expected)


def test__get_pp_attr_error_after_checking_std():
    # Arrange
    converter = PandaPowerConverter()
    converter._std_types = {"trafo3w": {"std_trafo3w_1": {"lv_bus": 23}}}
    converter.pp_data = {
        "trafo3w": pd.DataFrame([[2, 31, 315, "std_trafo3w_1"]], columns=["index", "mv_bus", "lv_bus", "std_type"])
    }

    # Act/Assert
    with pytest.raises(KeyError):
        converter._get_pp_attr("trafo3w", "hv_bus")<|MERGE_RESOLUTION|>--- conflicted
+++ resolved
@@ -135,11 +135,7 @@
     PandaPowerConverter._create_input_data(self=converter)  # type: ignore
 
     # Assert
-<<<<<<< HEAD
-    assert len(converter.method_calls) == 11
-=======
-    assert len(converter.method_calls) == 14
->>>>>>> 685dbd58
+    assert len(converter.method_calls) == 16
     converter._create_pgm_input_nodes.assert_called_once_with()
     converter._create_pgm_input_lines.assert_called_once_with()
     converter._create_pgm_input_sources.assert_called_once_with()
@@ -151,14 +147,11 @@
     converter._create_pgm_input_asym_gens.assert_called_once_with()
     converter._create_pgm_input_three_winding_transformers.assert_called_once_with()
     converter._create_pgm_input_links.assert_called_once_with()
-<<<<<<< HEAD
     converter._create_pgm_input_storage.assert_called_once_with()
     converter._create_pgm_input_impedance.assert_called_once_with()
-=======
     converter._create_pgm_input_ward.assert_called_once_with()
     converter._create_pgm_input_xward.assert_called_once_with()
     converter._create_pgm_input_motor.assert_called_once_with()
->>>>>>> 685dbd58
 
 
 @pytest.mark.parametrize(
