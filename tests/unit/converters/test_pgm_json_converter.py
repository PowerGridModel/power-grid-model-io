# SPDX-FileCopyrightText: Contributors to the Power Grid Model project <powergridmodel@lfenergy.org>
#
# SPDX-License-Identifier: MPL-2.0

import logging

import numpy as np
import pytest
from power_grid_model import ComponentType, DatasetType, initialize_array
from power_grid_model.data_types import BatchDataset, SingleDataset
from power_grid_model.errors import PowerGridSerializationError
from structlog.testing import capture_logs

from power_grid_model_io.converters.pgm_json_converter import PgmJsonConverter
from power_grid_model_io.data_types import ExtraInfo

from ...utils import assert_log_match


@pytest.fixture
def converter():
    converter = PgmJsonConverter()
    converter.set_log_level(logging.DEBUG)
    return converter


@pytest.fixture
def structured_input_data():
    input_data = {
        "node": [
            {"id": 1, "u_rated": 400.0},
            {"id": 2, "u_rated": 400.0, "some_extra_info": 2.1},
        ]
    }
    return input_data


@pytest.fixture
def structured_batch_data():
    batch_data = [
        {"sym_load": [{"id": 3, "p_specified": 1.0}]},
        {"sym_load": [{"id": 3, "p_specified": 2.0}, {"id": 4, "p_specified": 3.0}]},
    ]
    return batch_data


@pytest.fixture
def pgm_input_data():
    node = initialize_array(DatasetType.input, ComponentType.node, 2)
    node["id"] = [1, 2]
    return {"node": node}


@pytest.fixture
def pgm_batch_data():
    line = initialize_array(DatasetType.update, ComponentType.line, (3, 2))
    return {"line": line}


@pytest.fixture
def pgm_sparse_batch_data():
    array = {"indptr": np.array([0, 1, 2, 3]), "data": np.array(["dummy", "data", "array"])}
    return {"component_name": array}


def test_parse_data(converter: PgmJsonConverter, structured_input_data, structured_batch_data):
    with pytest.raises(PowerGridSerializationError, match="Map or an array expected."):
        converter._parse_data(data="str", data_type="input", extra_info=None)  # type: ignore

    # test for input dataset
    extra_info: ExtraInfo = {}
    pgm_data = converter._parse_data(data=structured_input_data, data_type="input", extra_info=extra_info)
    assert len(pgm_data) == 1
    assert len(pgm_data[ComponentType.node]) == 2
    assert [1, 2] in pgm_data[ComponentType.node]["id"]
    assert [400.0, 400.0] in pgm_data[ComponentType.node]["u_rated"]
    assert extra_info == {2: {"some_extra_info": 2.1}}

    # test for batch dataset
    pgm_batch_data = converter._parse_data(data=structured_batch_data, data_type="update", extra_info=None)
    assert len(pgm_batch_data) == 1
    assert (pgm_batch_data[ComponentType.sym_load]["indptr"] == np.array([0, 1, 3])).all()
    assert (pgm_batch_data[ComponentType.sym_load]["data"]["id"] == [3, 3, 4]).all()
    assert (pgm_batch_data[ComponentType.sym_load]["data"]["p_specified"] == [1.0, 2.0, 3.0]).all()


def test_parse_dataset(converter: PgmJsonConverter, structured_input_data):
    extra_info: ExtraInfo = {}
    pgm_data = converter._parse_dataset(data=structured_input_data, data_type="input", extra_info=extra_info)

    assert len(pgm_data) == 1
    assert len(pgm_data[ComponentType.node]) == 2
    assert [1, 2] in pgm_data[ComponentType.node]["id"]
    assert [400.0, 400.0] in pgm_data[ComponentType.node]["u_rated"]
    assert extra_info == {2: {"some_extra_info": 2.1}}


def test_parse_component(converter: PgmJsonConverter, structured_input_data):
    objects = list(structured_input_data.values())
    component = "node"
    extra_info: ExtraInfo = {}

    node_array = converter._parse_component(
        objects=objects[0], component=component, data_type="input", extra_info=extra_info
    )
    assert (len(node_array)) == 2
    assert [1, 2] in node_array["id"]
    assert [400.0, 400.0] in node_array["u_rated"]
    assert extra_info == {2: {"some_extra_info": 2.1}}

    node_with_wrong_attr_val = {"id": 3, "u_rated": "fault"}
    objects[0].append(node_with_wrong_attr_val)  # type: ignore
    with pytest.raises(
        ValueError, match="Invalid 'u_rated' value for node input data: could not convert string to float: 'fault'"
    ):
        converter._parse_component(objects=objects[0], component=component, data_type="input", extra_info=None)


def test_serialize_data(converter: PgmJsonConverter, pgm_input_data: SingleDataset, pgm_batch_data: BatchDataset):
    structured_single_data = converter._serialize_data(data=pgm_input_data, extra_info=None)
    assert structured_single_data == {ComponentType.node: [{"id": 1}, {"id": 2}]}
    with capture_logs() as cap_log:
        structured_batch_data = converter._serialize_data(data=pgm_batch_data, extra_info={})
    assert structured_batch_data == [
        {ComponentType.line: [{}, {}]},
        {ComponentType.line: [{}, {}]},
        {ComponentType.line: [{}, {}]},
    ]
    assert_log_match(cap_log[0], "warning", "Extra info is not supported for batch data export")


def test_is_batch(
    converter: PgmJsonConverter,
    pgm_input_data: SingleDataset,
    pgm_batch_data: BatchDataset,
    pgm_sparse_batch_data: BatchDataset,
):
    # Single dataset
    assert not converter._is_batch(pgm_input_data)
    # Dense batch dataset
    assert converter._is_batch(pgm_batch_data)
    # Sparse batch dataset
    assert converter._is_batch(pgm_sparse_batch_data)
    # Wrong dataset with both single and batch data
    combined_input_batch = dict(**pgm_input_data, **pgm_batch_data)
    with pytest.raises(ValueError, match=r"Mixed non-batch data with batch data \(line\)."):
        converter._is_batch(combined_input_batch)


def test_serialize_dataset(converter: PgmJsonConverter, pgm_input_data: SingleDataset, pgm_batch_data: BatchDataset):
    with pytest.raises(ValueError, match="Invalid data format"):
        converter._serialize_dataset(data={ComponentType.node: "attribute"}, extra_info=None)  # type: ignore
    with pytest.raises(ValueError, match="Invalid data format"):
        converter._serialize_dataset(data=pgm_batch_data, extra_info=None)

    structured_data = converter._serialize_dataset(data=pgm_input_data, extra_info=None)
    assert structured_data == {ComponentType.node: [{"id": 1}, {"id": 2}]}

    extra_info: ExtraInfo = {1: {"dummy": "data"}}
    structured_data_with_extra_info = converter._serialize_dataset(data=pgm_input_data, extra_info=extra_info)
<<<<<<< HEAD
    assert structured_data_with_extra_info == {ComponentType.node: [{"id": 1, "dummy": "data"}, {"id": 2}]}
=======
    assert structured_data_with_extra_info == {"node": [{"id": 1, "dummy": "data"}, {"id": 2}]}


def test_is_nan(converter: PgmJsonConverter):
    single_value = np.array([np.nan])
    assert converter._is_nan(single_value)
    array_f8 = np.array([0.1, 0.2, np.nan], dtype=np.dtype("f8"))
    assert not converter._is_nan(array_f8)
    array_i4 = np.array([10, 2, -(2**31), 40], dtype=np.dtype("i4"))
    assert not converter._is_nan(array_i4)
    array_i1 = np.array([1, 0, -(2**7), 1], dtype=np.dtype("i1"))
    assert not converter._is_nan(array_i1)
    nan_array = np.array([np.nan, np.nan, np.nan])
    assert converter._is_nan(nan_array)
>>>>>>> 90623342
<|MERGE_RESOLUTION|>--- conflicted
+++ resolved
@@ -158,10 +158,7 @@
 
     extra_info: ExtraInfo = {1: {"dummy": "data"}}
     structured_data_with_extra_info = converter._serialize_dataset(data=pgm_input_data, extra_info=extra_info)
-<<<<<<< HEAD
     assert structured_data_with_extra_info == {ComponentType.node: [{"id": 1, "dummy": "data"}, {"id": 2}]}
-=======
-    assert structured_data_with_extra_info == {"node": [{"id": 1, "dummy": "data"}, {"id": 2}]}
 
 
 def test_is_nan(converter: PgmJsonConverter):
@@ -174,5 +171,4 @@
     array_i1 = np.array([1, 0, -(2**7), 1], dtype=np.dtype("i1"))
     assert not converter._is_nan(array_i1)
     nan_array = np.array([np.nan, np.nan, np.nan])
-    assert converter._is_nan(nan_array)
->>>>>>> 90623342
+    assert converter._is_nan(nan_array)