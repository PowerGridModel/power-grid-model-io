--- conflicted
+++ resolved
@@ -10,20 +10,10 @@
 import pandapower as pp
 import pandas as pd
 import pytest
-<<<<<<< HEAD
-from power_grid_model import (
-    Branch3Side,
-    BranchSide,
-    ComponentType,
-    DatasetType,
-    LoadGenType,
-    WindingType,
-    initialize_array,
-)
-=======
+
 from packaging import version
-from power_grid_model import Branch3Side, BranchSide, LoadGenType, WindingType, initialize_array
->>>>>>> 90623342
+from power_grid_model import Branch3Side, BranchSide, LoadGenType, WindingType, initialize_array, ComponentType, DatasetType
+
 
 from power_grid_model_io.converters.pandapower_converter import PandaPowerConverter
 
@@ -164,7 +154,10 @@
     converter = PandaPowerConverter()
     converter.idx_lookup[("bus", None)] = pd.Series([101, 102, 103], index=[0, 1, 2])
     converter.idx_lookup[("load", "const_current")] = pd.Series([201, 202, 203], index=[3, 4, 5])
-    converter.pgm_input_data[ComponentType.sym_load] = initialize_array(DatasetType.input, ComponentType.sym_load, 3)
+    converter.pgm_input_data[ComponentType.sym_load] = initialize_array(
+      
+      
+      .input, ComponentType.sym_load, 3)
     converter.pgm_input_data[ComponentType.sym_load]["id"] = [3, 4, 5]
     converter.pgm_input_data[ComponentType.sym_load]["node"] = [0, 1, 2]
     converter.pgm_input_data[ComponentType.line] = initialize_array(DatasetType.input, ComponentType.line, 2)
