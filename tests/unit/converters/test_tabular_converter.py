# SPDX-FileCopyrightText: 2022 Contributors to the Power Grid Model IO project <dynamic.grid.calculation@alliander.com>
#
# SPDX-License-Identifier: MPL-2.0

<<<<<<< HEAD
from pathlib import Path
from typing import Dict, Optional, Tuple
from unittest.mock import MagicMock, patch

import numpy as np
=======
from typing import Optional, Tuple
from unittest.mock import MagicMock

>>>>>>> d645b9b2
import pandas as pd
import pytest
from pandas.testing import assert_frame_equal
from power_grid_model import initialize_array, power_grid_meta_data
from power_grid_model.data_types import SingleDataset

from power_grid_model_io.converters.tabular_converter import COL_REF_RE, NODE_REF_RE, TabularConverter
<<<<<<< HEAD
from power_grid_model_io.data_types import ExtraInfoLookup, TabularData
from power_grid_model_io.mappings.tabular_mapping import InstanceAttributes

MAPPING_FILE = Path(__file__).parent / "test_data/mapping.yaml"
=======
>>>>>>> d645b9b2


def ref_cases():
    yield "OtherTable!ValueColumn[IdColumn=RefColumn]", (
        "OtherTable",
        "ValueColumn",
        None,
        None,
        "IdColumn",
        None,
        None,
        "RefColumn",
    )

    yield "OtherTable!ValueColumn[OtherTable!IdColumn=ThisTable!RefColumn]", (
        "OtherTable",
        "ValueColumn",
        "OtherTable!",
        "OtherTable",
        "IdColumn",
        "ThisTable!",
        "ThisTable",
        "RefColumn",
    )

    yield "OtherTable.ValueColumn[IdColumn=RefColumn]", None
    yield "ValueColumn[IdColumn=RefColumn]", None
    yield "OtherTable![IdColumn=RefColumn]", None


def test_node_ref_pattern__pos():
    assert NODE_REF_RE.fullmatch("node")
    assert NODE_REF_RE.fullmatch("from_node")
    assert NODE_REF_RE.fullmatch("to_node")
    assert NODE_REF_RE.fullmatch("node_1")
    assert NODE_REF_RE.fullmatch("node_2")
    assert NODE_REF_RE.fullmatch("node_3")


def test_node_ref_pattern__neg():
    assert not NODE_REF_RE.fullmatch("nodes")
    assert not NODE_REF_RE.fullmatch("anode")
    assert not NODE_REF_RE.fullmatch("immunodeficient")


<<<<<<< HEAD
@pytest.mark.parametrize("value,groups", ref_cases())
def test_col_ref_pattern(value: str, groups: Optional[Tuple[Optional[str]]]):
    match = COL_REF_RE.fullmatch(value)
    if groups is None:
        assert match is None
    else:
        assert match is not None
        assert match.groups() == groups


@pytest.fixture
def converter():
    converter = TabularConverter(mapping_file=MAPPING_FILE)
    return converter


@pytest.fixture
def pgm_node_empty():
    node = initialize_array("input", "node", 2)
    return {"node": node}


@pytest.fixture
def pgm_line_empty():
    line = initialize_array("input", "line", 2)
    return {"line": line}


@pytest.fixture
def pgm_power_sensor_empty():
    power_sensor = initialize_array("input", "sym_power_sensor", 1)
    return {"power_sensor": power_sensor}


@pytest.fixture
def tabular_data():
    nodes = pd.DataFrame(
        data=[[1, 10.5], [2, 0.4]], columns=pd.MultiIndex.from_tuples([("id_number", ""), ("u_nom", "kV")])
    )
    lines = pd.DataFrame(data=[[1, 100], [2, 200]], columns=["id_number", "from_node_side"])
    loads = pd.DataFrame(data=[[1, 1, 1], [2, 2, 0]], columns=["id_number", "node_id", "switching_status"])
    tabular_data = TabularData(nodes=nodes, lines=lines, loads=loads)
    return tabular_data


@pytest.fixture
def tabular_data_no_units_no_substitutions():
    nodes = pd.DataFrame(data=[[1, 10.5e3], [2, 400.0]], columns=["id_number", "u_nom"])
    lines = pd.DataFrame(data=[[1, 1], [2, 2]], columns=["id_number", "from_node_side"])
    tabular_data_no_units_no_substitutions = TabularData(nodes=nodes, lines=lines)
    return tabular_data_no_units_no_substitutions


def test_converter__set_mapping_file(converter: TabularConverter):
    with pytest.raises(ValueError, match="Mapping file should be a .yaml file, .txt provided."):
        converter.set_mapping_file(mapping_file=Path("dummy/path.txt"))

    dummy_path = Path(__file__).parent / "test_data/dummy_mapping.yaml"
    with pytest.raises(KeyError, match="Missing 'grid' mapping in mapping_file"):
        converter.set_mapping_file(mapping_file=dummy_path)

    converter.set_mapping_file(mapping_file=MAPPING_FILE)


def test_converter__parse_data(converter: TabularConverter, tabular_data: TabularData):
    data = MagicMock()
    converter._parse_data(data=data, data_type="dummy")
    data.set_unit_multipliers.assert_called_once()
    data.set_substitutions.assert_called_once()

    pgm_input_data = converter._parse_data(data=tabular_data, data_type="input")
    assert list(pgm_input_data.keys()) == ["node", "line", "sym_load"]
    assert len(pgm_input_data["node"]) == 2
    assert (pgm_input_data["node"]["id"] == [0, 1]).all()
    assert (pgm_input_data["node"]["u_rated"] == [10.5e3, 400]).all()

    assert len(pgm_input_data["line"]) == 2
    assert (pgm_input_data["line"]["id"] == [2, 3]).all()
    assert (pgm_input_data["line"]["from_node"] == [0, 1]).all()

    assert len(pgm_input_data["sym_load"]) == 4
    assert (pgm_input_data["sym_load"]["id"] == [4, 5, 6, 7]).all()
    assert (pgm_input_data["sym_load"]["node"] == [0, 1, 0, 1]).all()
    assert (pgm_input_data["sym_load"]["status"] == [1, 0, 1, 0]).all()
    assert pgm_input_data["sym_load"].dtype == power_grid_meta_data["input"]["sym_load"]["dtype"]


def test_converter__convert_table_to_component(
    converter: TabularConverter, tabular_data_no_units_no_substitutions: TabularData
):
    # if table does not exist in data _convert_table_to_component should return None
    none_data = converter._convert_table_to_component(
        data=tabular_data_no_units_no_substitutions,
        data_type="input",
        table="some_random_table",
        component="node",
        attributes={"key": "value"},
    )
    assert none_data is None
    # wrong component
    with pytest.raises(KeyError, match="Invalid component type 'dummy' or data type 'input'"):
        converter._convert_table_to_component(
            data=tabular_data_no_units_no_substitutions,
            data_type="input",
            table="nodes",
            component="dummy",
            attributes={"key": "value"},
        )
    # wrong data_type
    with pytest.raises(KeyError, match="Invalid component type 'node' or data type 'some_type'"):
        converter._convert_table_to_component(
            data=tabular_data_no_units_no_substitutions,
            data_type="some_type",
            table="nodes",
            component="node",
            attributes={"key": "value"},
        )
    # no 'id' in attributes
    with pytest.raises(KeyError, match="No mapping for the attribute 'id' for 'nodes'!"):
        converter._convert_table_to_component(
            data=tabular_data_no_units_no_substitutions,
            data_type="input",
            table="nodes",
            component="node",
            attributes={"key": "value"},
        )

    node_attributes: InstanceAttributes = {"id": "id_number", "u_rated": "u_nom"}
    pgm_node_data = converter._convert_table_to_component(
        data=tabular_data_no_units_no_substitutions,
        data_type="input",
        table="nodes",
        component="node",
        attributes=node_attributes,
    )
    assert pgm_node_data is not None
    assert len(pgm_node_data) == 2
    assert (pgm_node_data["id"] == [0, 1]).all()
    assert (pgm_node_data["u_rated"] == [10.5e3, 400]).all()


def test_converter__convert_col_def_to_attribute(
    converter: TabularConverter,
    tabular_data_no_units_no_substitutions: TabularData,
    pgm_node_empty: SingleDataset,
    pgm_line_empty: SingleDataset,
    pgm_power_sensor_empty: SingleDataset,
):
    with pytest.raises(
        KeyError, match=r"Could not find attribute 'incorrect_attribute' for 'nodes'. " r"\(choose from: id, u_rated\)"
    ):
        converter._convert_col_def_to_attribute(
            data=tabular_data_no_units_no_substitutions,
            pgm_data=pgm_node_empty["node"],
            table="nodes",
            component="node",
            attr="incorrect_attribute",
            col_def="id_number",
        )

    # test "id"
    converter._convert_col_def_to_attribute(
        data=tabular_data_no_units_no_substitutions,
        pgm_data=pgm_node_empty["node"],
        table="nodes",
        component="node",
        attr="id",
        col_def="id_number",
    )
    assert len(pgm_node_empty) == 1
    assert (pgm_node_empty["node"]["id"] == [0, 1]).all()

    # test attr ends with "node"
    converter._convert_col_def_to_attribute(
        data=tabular_data_no_units_no_substitutions,
        pgm_data=pgm_line_empty["line"],
        table="lines",
        component="line",
        attr="from_node",
        col_def="from_node_side",
    )
    assert len(pgm_line_empty) == 1
    assert (pgm_line_empty["line"]["from_node"] == [0, 1]).all()

    # test attr ends with "object"
    with pytest.raises(
        NotImplementedError, match="dummys are not supported, because of the 'measured_object' reference..."
    ):
        converter._convert_col_def_to_attribute(
            data=tabular_data_no_units_no_substitutions,
            pgm_data=pgm_power_sensor_empty["power_sensor"],
            table="dummy",
            component="dummy",
            attr="measured_object",
            col_def="dummy",
        )

    # test extra info
    converter._convert_col_def_to_attribute(
        data=tabular_data_no_units_no_substitutions,
        pgm_data=pgm_node_empty["node"],
        table="nodes",
        component="node",
        attr="extra",
        col_def="u_nom",
        extra_info={0: {}, 1: {}},
    )

    # test other attr
    converter._convert_col_def_to_attribute(
        data=tabular_data_no_units_no_substitutions,
        pgm_data=pgm_node_empty["node"],
        table="nodes",
        component="node",
        attr="u_rated",
        col_def="u_nom",
    )
    assert len(pgm_node_empty) == 1
    assert (pgm_node_empty["node"]["u_rated"] == [10500.0, 400.0]).all()


def test_converter__handle_column(converter: TabularConverter, tabular_data_no_units_no_substitutions: TabularData):
    attr_data = converter._handle_column(
        data=tabular_data_no_units_no_substitutions, table="nodes", component="node", attr="u_rated", col_def="u_nom"
    )
    assert isinstance(attr_data, pd.Series)
    assert len(attr_data) == 2
    assert (attr_data == pd.Series([10500.0, 400.0])).all()

    with pytest.raises(
        ValueError,
        match=r"DataFrame for node.u_rated should contain a single column "
        r"\(Index\(\['id_number', 'u_nom'\], dtype='object'\)\)",
    ):
        converter._handle_column(
            data=tabular_data_no_units_no_substitutions,
            table="nodes",
            component="node",
            attr="u_rated",
            col_def=["id_number", "u_nom"],
        )


def test_converter__handle_id_column(converter: TabularConverter, tabular_data_no_units_no_substitutions: TabularData):
    extra_info: ExtraInfoLookup = {}
    uuids = converter._handle_id_column(
        data=tabular_data_no_units_no_substitutions,
        table="nodes",
        component="node",
        col_def="id_number",
        extra_info=extra_info,
    )
    assert (tabular_data_no_units_no_substitutions["nodes"]["id_number"] == pd.Series([1, 2])).all()
    assert (uuids == pd.Series([0, 1])).all()
    assert extra_info == {0: {"table": "nodes", "id_number": 1}, 1: {"table": "nodes", "id_number": 2}}


def test_converter__handle_extra_info(converter: TabularConverter, tabular_data_no_units_no_substitutions: TabularData):
    uuids = np.array([0, 1])
    # possible to call function with extra_info = None
    converter._handle_extra_info(
        data=tabular_data_no_units_no_substitutions, table="nodes", col_def="u_nom", uuids=uuids, extra_info=None
    )
    # _handle_extra_info expects the ids to be in extra_info already (as keys)
    with pytest.raises(KeyError, match="0"):
        converter._handle_extra_info(
            data=tabular_data_no_units_no_substitutions, table="nodes", col_def="u_nom", uuids=uuids, extra_info={}
        )
    extra_info: ExtraInfoLookup = {0: {"some_value": "some_key"}, 1: {"some_value": "some_key"}}
    converter._handle_extra_info(
        data=tabular_data_no_units_no_substitutions, table="nodes", col_def="u_nom", uuids=uuids, extra_info=extra_info
    )
    assert extra_info == {
        0: {"some_value": "some_key", "u_nom": 10500.0},
        1: {"some_value": "some_key", "u_nom": 400.0},
    }


def test_converter__handle_node_ref_column(
    converter: TabularConverter, tabular_data_no_units_no_substitutions: TabularData
):
    attr_data = converter._handle_node_ref_column(
        data=tabular_data_no_units_no_substitutions, table="lines", col_def="from_node_side"
    )
    assert (attr_data == pd.Series([0, 1])).all()


def test_converter__merge_pgm_data(converter: TabularConverter):
    nodes_1 = initialize_array("input", "node", 2)
    nodes_1["id"] = [0, 1]

    nodes_2 = initialize_array("input", "node", 3)
    nodes_2["id"] = [2, 3, 4]
    data = {"node": [nodes_1, nodes_2]}

    merged = converter._merge_pgm_data(data)
    assert len(merged) == 1
    assert (merged["node"]["id"] == np.array([0, 1, 2, 3, 4])).all()


def test_converter__serialize_data(converter: TabularConverter, pgm_node_empty: SingleDataset):
    with pytest.raises(NotImplementedError, match=r"Extra info can not \(yet\) be stored for tabular data"):
        converter._serialize_data(data=pgm_node_empty, extra_info={})
    with pytest.raises(NotImplementedError, match=r"Batch data can not \(yet\) be stored for tabular data"):
        converter._serialize_data(data=[])  # type: ignore

    pgm_node_empty["node"]["id"] = [1, 2]
    pgm_node_empty["node"]["u_rated"] = [3.0, 4.0]
    tabular_data = converter._serialize_data(data=pgm_node_empty)
    assert len(tabular_data._data) == 1
    assert (tabular_data._data["node"]["id"] == np.array([1, 2])).all()
    assert (tabular_data._data["node"]["u_rated"] == np.array([3.0, 4.0])).all()


def test_converter__id_lookup(converter: TabularConverter):
    a01 = converter._id_lookup(component="a", row=[0, 1])
    b0 = converter._id_lookup(component="b", row=[0])
    b0_ = converter._id_lookup(component="b", row=[0])
    a0 = converter._id_lookup(component="a", row=[0])
    assert a01 == 0
    assert b0 == 1
    assert b0_ == 1
    assert a0 == 2


def test_converter__parse_col_def(converter: TabularConverter, tabular_data_no_units_no_substitutions: TabularData):
    with pytest.raises(TypeError, match=r"Invalid column definition: \(\)"):
        converter._parse_col_def(data=tabular_data_no_units_no_substitutions, table="table_name", col_def=())

    # type(col_def) == int
    with patch(
        "power_grid_model_io.converters.tabular_converter.TabularConverter._parse_col_def_const"
    ) as mock_parse_col_def_const:
        converter._parse_col_def(data=tabular_data_no_units_no_substitutions, table="nodes", col_def=50)
        mock_parse_col_def_const.assert_called_once_with(
            data=tabular_data_no_units_no_substitutions, table="nodes", col_def=50
        )

    # type(col_def) == float
    with patch(
        "power_grid_model_io.converters.tabular_converter.TabularConverter._parse_col_def_const"
    ) as mock_parse_col_def_const:
        converter._parse_col_def(data=tabular_data_no_units_no_substitutions, table="nodes", col_def=4.0)
        mock_parse_col_def_const.assert_called_once_with(
            data=tabular_data_no_units_no_substitutions, table="nodes", col_def=4.0
        )

    # type(col_def) == str (regular expression)
    with patch(
        "power_grid_model_io.converters.tabular_converter.TabularConverter._parse_col_def_column_reference"
    ) as mock_parse_col_column_reference:
        converter._parse_col_def(
            data=tabular_data_no_units_no_substitutions,
            table="nodes",
            col_def="OtherTable!ValueColumn[IdColumn=RefColumn]",
        )
        mock_parse_col_column_reference.assert_called_once_with(
            data=tabular_data_no_units_no_substitutions,
            table="nodes",
            col_def="OtherTable!ValueColumn[IdColumn=RefColumn]",
        )

    # type(col_def) == str
    with patch(
        "power_grid_model_io.converters.tabular_converter.TabularConverter._parse_col_def_column_name"
    ) as mock_parse_col_def_column_name:
        converter._parse_col_def(data=tabular_data_no_units_no_substitutions, table="nodes", col_def="col_name")
        mock_parse_col_def_column_name.assert_called_once_with(
            data=tabular_data_no_units_no_substitutions, table="nodes", col_def="col_name"
        )

    # type(col_def) == dict
    with patch(
        "power_grid_model_io.converters.tabular_converter.TabularConverter._parse_col_def_function"
    ) as mock_parse_col_def_function:
        converter._parse_col_def(data=tabular_data_no_units_no_substitutions, table="nodes", col_def={})
        mock_parse_col_def_function.assert_called_once_with(
            data=tabular_data_no_units_no_substitutions, table="nodes", col_def={}
        )

    # type(col_def) == list
    with patch(
        "power_grid_model_io.converters.tabular_converter.TabularConverter._parse_col_def_composite"
    ) as mock_parse_col_def_composite:
        converter._parse_col_def(data=tabular_data_no_units_no_substitutions, table="nodes", col_def=[])
        mock_parse_col_def_composite.assert_called_once_with(
            data=tabular_data_no_units_no_substitutions, table="nodes", col_def=[]
        )


def test_converter__parse_col_def_const(
    converter: TabularConverter, tabular_data_no_units_no_substitutions: TabularData
):
    with pytest.raises(AssertionError):
        converter._parse_col_def_const(
            data=tabular_data_no_units_no_substitutions, table="nodes", col_def="str"  # type: ignore
        )

    # type(col_def) == int
    col_int = converter._parse_col_def_const(data=tabular_data_no_units_no_substitutions, table="nodes", col_def=50)
    assert_frame_equal(col_int, pd.DataFrame([50, 50]))

    # type(col_def) == float
    col_int = converter._parse_col_def_const(data=tabular_data_no_units_no_substitutions, table="nodes", col_def=3.0)
    assert_frame_equal(col_int, pd.DataFrame([3.0, 3.0]))


def test_converter__parse_col_def_column_name(
    converter: TabularConverter, tabular_data_no_units_no_substitutions: TabularData
):
    with pytest.raises(AssertionError):
        converter._parse_col_def_column_name(
            data=tabular_data_no_units_no_substitutions, table="nodes", col_def=1  # type: ignore
        )

    df_multiple_columns = converter._parse_col_def_column_name(
        data=tabular_data_no_units_no_substitutions, table="nodes", col_def="  wrong_column  | id_number  | u_nom  "
    )
    assert_frame_equal(df_multiple_columns, pd.DataFrame([1, 2], columns=["id_number"]))

    df_inf = converter._parse_col_def_column_name(
        data=tabular_data_no_units_no_substitutions, table="nodes", col_def="inf"
    )
    assert_frame_equal(df_inf, pd.DataFrame([np.inf, np.inf]))

    with pytest.raises(KeyError, match="Could not find column 'a' and 'b' and 'c' on table 'nodes'"):
        converter._parse_col_def_column_name(
            data=tabular_data_no_units_no_substitutions, table="nodes", col_def="  a  | b  | c  "
        )


def test_converter__parse_col_def_column_reference(
    converter: TabularConverter, tabular_data_no_units_no_substitutions: TabularData
):
    with pytest.raises(AssertionError):
        converter._parse_col_def_column_reference(
            data=tabular_data_no_units_no_substitutions, table="nodes", col_def=1  # type: ignore
        )
    with pytest.raises(
        ValueError,
        match="Invalid column reference 'some_column' " r"\(should be 'OtherTable!ValueColumn\[IdColumn=RefColumn\]\)",
    ):
        converter._parse_col_def_column_reference(
            data=tabular_data_no_units_no_substitutions, table="nodes", col_def="some_column"
        )
    with pytest.raises(
        ValueError,
        match=r"Invalid column reference 'lines!id_number\[abc!id_number=def!u_nom\]'.\n"
        "It should be something like "
        r"lines!id_number\[lines!{id_column}=nodes!{ref_column}\] "
        r"or simply lines!id_number\[{id_column}={ref_column}\]",
    ):
        converter._parse_col_def_column_reference(
            data=tabular_data_no_units_no_substitutions,
            table="nodes",
            col_def="lines!id_number[abc!id_number=def!u_nom]",
        )

    # get lines.from_nodes where line id == node id
    df_lines_from_node_long = converter._parse_col_def_column_reference(
        data=tabular_data_no_units_no_substitutions,
        table="nodes",
        col_def="lines!from_node_side[lines!id_number=nodes!id_number]",
    )
    assert_frame_equal(df_lines_from_node_long, pd.DataFrame([1, 2], columns=["from_node_side"]))

    df_lines_from_node_short = converter._parse_col_def_column_reference(
        data=tabular_data_no_units_no_substitutions, table="nodes", col_def="lines!from_node_side[id_number=id_number]"
    )
    assert_frame_equal(df_lines_from_node_long, df_lines_from_node_short)


@patch("power_grid_model_io.converters.tabular_converter.get_function")
@patch("power_grid_model_io.converters.tabular_converter.TabularConverter._parse_col_def")
def test_converter__parse_col_def_function(
    mock_parse_col_def: MagicMock,
    mock_get_function: MagicMock,
    converter: TabularConverter,
    tabular_data_no_units_no_substitutions: TabularData,
):
    def multiply_by_two(value: int):
        return value * 2

    mock_get_function.return_value = multiply_by_two
    mock_parse_col_def.return_value = pd.DataFrame([2, 4, 5])

    multiplied_data = converter._parse_col_def_function(
        data=tabular_data_no_units_no_substitutions, table="nodes", col_def={"multiply_by_two": "u_nom"}
    )
    assert_frame_equal(multiplied_data, pd.DataFrame([4, 8, 10]))


def test_converter__parse_col_def_composite(
    converter: TabularConverter, tabular_data_no_units_no_substitutions: TabularData
):
    with pytest.raises(AssertionError):
        converter._parse_col_def_composite(
            data=tabular_data_no_units_no_substitutions, table="nodes", col_def="wrong"  # type: ignore
        )

    df = converter._parse_col_def_composite(
        data=tabular_data_no_units_no_substitutions, table="nodes", col_def=["id_number", "u_nom"]
    )
    assert_frame_equal(df, tabular_data_no_units_no_substitutions["nodes"])
=======
def test_apply_multiplier__no_multipliers():
    # Arrange
    converter = TabularConverter()
    data = pd.Series([-2.0, 0.0, 2.0])

    # Act
    result = converter._apply_multiplier(table="foo", column="bar", data=data)

    # Assert
    assert converter._multipliers is None
    pd.testing.assert_series_equal(data, pd.Series([-2.0, 0.0, 2.0]))
    pd.testing.assert_series_equal(result, pd.Series([-2.0, 0.0, 2.0]))


def test_apply_multiplier():
    # Arrange
    converter = TabularConverter()
    converter._multipliers = MagicMock()
    converter._multipliers.get_multiplier.return_value = 10.0
    data = pd.Series([-2.0, 0.0, 2.0])

    # Act
    result = converter._apply_multiplier(table="foo", column="bar", data=data)

    # Assert
    converter._multipliers.get_multiplier.assert_called_once_with(table="foo", attr="bar")
    pd.testing.assert_series_equal(data, pd.Series([-2.0, 0.0, 2.0]))
    pd.testing.assert_series_equal(result, pd.Series([-20.0, 0.0, 20.0]))


def test_apply_multiplier__no_attr_multiplier():
    # Arrange
    converter = TabularConverter()
    converter._multipliers = MagicMock()
    converter._multipliers.get_multiplier.side_effect = KeyError
    data = pd.Series([-2.0, 0.0, 2.0])

    # Act
    result = converter._apply_multiplier(table="foo", column="bar", data=data)

    # Assert
    converter._multipliers.get_multiplier.assert_called_once_with(table="foo", attr="bar")
    pd.testing.assert_series_equal(data, pd.Series([-2.0, 0.0, 2.0]))
    pd.testing.assert_series_equal(result, pd.Series([-2.0, 0.0, 2.0]))
>>>>>>> d645b9b2
<|MERGE_RESOLUTION|>--- conflicted
+++ resolved
@@ -2,17 +2,11 @@
 #
 # SPDX-License-Identifier: MPL-2.0
 
-<<<<<<< HEAD
 from pathlib import Path
 from typing import Dict, Optional, Tuple
 from unittest.mock import MagicMock, patch
 
 import numpy as np
-=======
-from typing import Optional, Tuple
-from unittest.mock import MagicMock
-
->>>>>>> d645b9b2
 import pandas as pd
 import pytest
 from pandas.testing import assert_frame_equal
@@ -20,13 +14,10 @@
 from power_grid_model.data_types import SingleDataset
 
 from power_grid_model_io.converters.tabular_converter import COL_REF_RE, NODE_REF_RE, TabularConverter
-<<<<<<< HEAD
 from power_grid_model_io.data_types import ExtraInfoLookup, TabularData
 from power_grid_model_io.mappings.tabular_mapping import InstanceAttributes
 
 MAPPING_FILE = Path(__file__).parent / "test_data/mapping.yaml"
-=======
->>>>>>> d645b9b2
 
 
 def ref_cases():
@@ -72,7 +63,6 @@
     assert not NODE_REF_RE.fullmatch("immunodeficient")
 
 
-<<<<<<< HEAD
 @pytest.mark.parametrize("value,groups", ref_cases())
 def test_col_ref_pattern(value: str, groups: Optional[Tuple[Optional[str]]]):
     match = COL_REF_RE.fullmatch(value)
@@ -577,7 +567,8 @@
         data=tabular_data_no_units_no_substitutions, table="nodes", col_def=["id_number", "u_nom"]
     )
     assert_frame_equal(df, tabular_data_no_units_no_substitutions["nodes"])
-=======
+
+
 def test_apply_multiplier__no_multipliers():
     # Arrange
     converter = TabularConverter()
@@ -621,5 +612,4 @@
     # Assert
     converter._multipliers.get_multiplier.assert_called_once_with(table="foo", attr="bar")
     pd.testing.assert_series_equal(data, pd.Series([-2.0, 0.0, 2.0]))
-    pd.testing.assert_series_equal(result, pd.Series([-2.0, 0.0, 2.0]))
->>>>>>> d645b9b2
+    pd.testing.assert_series_equal(result, pd.Series([-2.0, 0.0, 2.0]))