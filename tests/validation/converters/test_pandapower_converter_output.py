--- conflicted
+++ resolved
@@ -18,12 +18,8 @@
 from power_grid_model.validation import assert_valid_input_data
 
 from power_grid_model_io.converters import PandaPowerConverter
-<<<<<<< HEAD
 from power_grid_model_io.converters.pandapower_converter import PandaPowerData
 
-from ...data.pandapower.pp_validation import pp_net, pp_net_3ph, pp_net_3ph_minimal_trafo
-from ..utils import component_attributes_df
-=======
 from power_grid_model_io.converters.pandapower_converter import (
     PP_COMPATIBILITY_VERSION_3_2_0,
     PP_CONVERSION_VERSION,
@@ -37,7 +33,6 @@
     pp_net_3ph_minimal_trafo,
 )
 from ..utils import component_attributes_df, load_json_single_dataset
->>>>>>> cbad6056
 
 pp = pytest.importorskip("pandapower", reason="pandapower is not installed")
 # we add this to enable python 3.13 testing even though pandapower 3.0 is not yet compatible with it
