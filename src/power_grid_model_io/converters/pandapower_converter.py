--- conflicted
+++ resolved
@@ -6,19 +6,11 @@
 Panda Power Converter
 """
 from functools import lru_cache
-<<<<<<< HEAD
-from typing import Dict, List, Mapping, MutableMapping, Optional, Tuple, Union
-
-import numpy as np
-import pandas as pd
-from power_grid_model import Branch3Side, BranchSide, LoadGenType, initialize_array, power_grid_meta_data
-=======
 from typing import Dict, List, MutableMapping, Optional, Tuple, Union
 
 import numpy as np
 import pandas as pd
 from power_grid_model import Branch3Side, BranchSide, LoadGenType, WindingType, initialize_array, power_grid_meta_data
->>>>>>> 9d31897a
 from power_grid_model.data_types import Dataset, SingleDataset
 
 from power_grid_model_io.converters.base_converter import BaseConverter
@@ -39,11 +31,7 @@
 
     def __init__(self, system_frequency: float = 50.0):
         """
-<<<<<<< HEAD
-        Prepare some member variables and optionally load "std_types"
-=======
         Prepare some member variables
->>>>>>> 9d31897a
 
         Args:
             system_frequency: fundamental frequency of the alternating current and voltage in the Network measured in Hz
@@ -242,13 +230,10 @@
         self._pp_trafos_output()
         self._pp_sgens_output()
         self._pp_trafos3w_output()
-<<<<<<< HEAD
-=======
         self._pp_ward_output()
         self._pp_motor_output()
         self._pp_asym_gens_output()
         self._pp_asym_loads_output()
->>>>>>> 9d31897a
 
     def _create_pgm_input_nodes(self):
         """
@@ -358,13 +343,9 @@
         pgm_shunts["node"] = self._get_pgm_ids("bus", self._get_pp_attr("shunt", "bus"))
         pgm_shunts["status"] = self._get_pp_attr("shunt", "in_service", 1)
         pgm_shunts["g1"] = self._get_pp_attr("shunt", "p_mw") * step / vn_kv_2
-<<<<<<< HEAD
-        pgm_shunts["b1"] = -(self._get_pp_attr("shunt", "q_mvar") * step) / vn_kv_2
+        pgm_shunts["b1"] = -self._get_pp_attr("shunt", "q_mvar") * step / vn_kv_2
         pgm_shunts["g0"] = 0
         pgm_shunts["b0"] = 0
-=======
-        pgm_shunts["b1"] = -self._get_pp_attr("shunt", "q_mvar") * step / vn_kv_2
->>>>>>> 9d31897a
 
         assert "shunt" not in self.pgm_input_data
         self.pgm_input_data["shunt"] = pgm_shunts
@@ -599,20 +580,11 @@
         pgm_transformers["clock"] = clocks
         pgm_transformers["winding_from"] = winding_types["winding_from"]
         pgm_transformers["winding_to"] = winding_types["winding_to"]
-<<<<<<< HEAD
-        pgm_transformers["clock"] = round(self._get_pp_attr("trafo", "shift_degree", 0.0) / 30) % 12
-        pgm_transformers["tap_pos"] = self._get_pp_attr("trafo", "tap_pos", np.nan)
-        pgm_transformers["tap_side"] = self._get_transformer_tap_side(self._get_pp_attr("trafo", "tap_side"))
-        pgm_transformers["tap_min"] = self._get_pp_attr("trafo", "tap_min", np.nan)
-        pgm_transformers["tap_max"] = self._get_pp_attr("trafo", "tap_max", np.nan)
-        pgm_transformers["tap_nom"] = self._get_pp_attr("trafo", "tap_neutral", np.nan)
-=======
         pgm_transformers["tap_nom"] = tap_nom
         pgm_transformers["tap_pos"] = tap_pos
         pgm_transformers["tap_side"] = self._get_transformer_tap_side(tap_side)
         pgm_transformers["tap_min"] = self._get_pp_attr("trafo", "tap_min", 0)
         pgm_transformers["tap_max"] = self._get_pp_attr("trafo", "tap_max", 0)
->>>>>>> 9d31897a
         pgm_transformers["tap_size"] = self._get_tap_size(pp_trafo)
 
         assert "transformer" not in self.pgm_input_data
@@ -704,20 +676,6 @@
 
         pgm_3wtransformers["i0"] = self._get_pp_attr("trafo3w", "i0_percent") * 1e-2
         pgm_3wtransformers["p0"] = self._get_pp_attr("trafo3w", "pfe_kw") * 1e3
-<<<<<<< HEAD
-        pgm_3wtransformers["winding_1"] = winding_type["winding_1"]
-        pgm_3wtransformers["winding_2"] = winding_type["winding_2"]
-        pgm_3wtransformers["winding_3"] = winding_type["winding_3"]
-        pgm_3wtransformers["clock_12"] = round(self._get_pp_attr("trafo3w", "shift_mv_degree", 0.0) / 30.0) % 12
-        pgm_3wtransformers["clock_13"] = round(self._get_pp_attr("trafo3w", "shift_lv_degree", 0.0) / 30.0) % 12
-        pgm_3wtransformers["tap_pos"] = self._get_pp_attr("trafo3w", "tap_pos", np.nan)
-        pgm_3wtransformers["tap_side"] = self._get_3wtransformer_tap_side(
-            pd.Series(self._get_pp_attr("trafo3w", "tap_side"))
-        )
-        pgm_3wtransformers["tap_min"] = self._get_pp_attr("trafo3w", "tap_min", np.nan)
-        pgm_3wtransformers["tap_max"] = self._get_pp_attr("trafo3w", "tap_max", np.nan)
-        pgm_3wtransformers["tap_nom"] = self._get_pp_attr("trafo3w", "tap_neutral", np.nan)
-=======
         pgm_3wtransformers["clock_12"] = clocks_12
         pgm_3wtransformers["clock_13"] = clocks_13
         pgm_3wtransformers["winding_1"] = winding_types["winding_1"]
@@ -728,7 +686,6 @@
         pgm_3wtransformers["tap_side"] = self._get_3wtransformer_tap_side(tap_side)
         pgm_3wtransformers["tap_min"] = self._get_pp_attr("trafo3w", "tap_min", 0)
         pgm_3wtransformers["tap_max"] = self._get_pp_attr("trafo3w", "tap_max", 0)
->>>>>>> 9d31897a
         pgm_3wtransformers["tap_size"] = self._get_3wtransformer_tap_size(pp_trafo3w)
 
         assert "three_winding_transformer" not in self.pgm_input_data
@@ -867,9 +824,6 @@
         else:
             self.pgm_input_data["sym_load"] = pgm_sym_loads_from_motor
 
-<<<<<<< HEAD
-    def _pp_buses_output(self):  # pragma: no cover
-=======
     def _create_pgm_input_dclines(self):
         # TODO: create unit tests for the function
         pp_dcline = self.pp_input_data["dcline"]
@@ -889,7 +843,6 @@
         raise NotImplementedError("Generators is not implemented yet. power-grid-model does not support PV buses yet")
 
     def _pp_buses_output(self):
->>>>>>> 9d31897a
         """
         This function converts a power-grid-model Node output array to a Bus Dataframe of PandaPower.
 
@@ -897,14 +850,10 @@
             a PandaPower Dataframe for the Bus component
         """
         # TODO: create unit tests for the function
-<<<<<<< HEAD
-        assert "bus" not in self.pp_output_data
-=======
         assert "res_bus" not in self.pp_output_data
 
         if "node" not in self.pgm_output_data or self.pgm_output_data["node"].size == 0:
             return
->>>>>>> 9d31897a
 
         pgm_nodes = self.pgm_output_data["node"]
 
@@ -913,24 +862,15 @@
             index=self._get_pp_ids("bus", pgm_nodes["id"]),
         )
 
-<<<<<<< HEAD
-        pp_output_buses["vm_pu"] = self.pgm_nodes_lookup["u_pu"].values
-        pp_output_buses["va_degree"] = self.pgm_nodes_lookup["u_degree"].values
-=======
         pp_output_buses["vm_pu"] = pgm_nodes["u_pu"]
         pp_output_buses["va_degree"] = pgm_nodes["u_angle"] * (180.0 / np.pi)
->>>>>>> 9d31897a
 
         # p_to, p_from, q_to and q_from connected to the bus have to be summed up
         self._pp_buses_output__accumulate_power(pp_output_buses)
 
         self.pp_output_data["res_bus"] = pp_output_buses
 
-<<<<<<< HEAD
-    def _pp_buses_output__accumulate_power(self, pp_output_buses: pd.DataFrame):  # pragma: no cover
-=======
     def _pp_buses_output__accumulate_power(self, pp_output_buses: pd.DataFrame):
->>>>>>> 9d31897a
         # TODO: create unit tests for the function
         """
         For each node, we accumulate the power for all connected branches and branch3s
@@ -989,11 +929,7 @@
         pp_output_buses["p_mw"] /= 1e6
         pp_output_buses["q_mvar"] /= 1e6
 
-<<<<<<< HEAD
-    def _pp_lines_output(self):  # pragma: no cover
-=======
     def _pp_lines_output(self):
->>>>>>> 9d31897a
         """
         This function converts a power-grid-model Line output array to a Line Dataframe of PandaPower.
 
@@ -1001,25 +937,17 @@
             a PandaPower Dataframe for the Line component
         """
         # TODO: create unit tests for the function
-<<<<<<< HEAD
-        assert "line" not in self.pp_output_data
-        assert "line" in self.pgm_input_data
-=======
         assert "res_line" not in self.pp_output_data
 
         if "line" not in self.pgm_output_data or self.pgm_output_data["line"].size == 0:
             return
->>>>>>> 9d31897a
 
         pgm_input_lines = self.pgm_input_data["line"]
         pgm_output_lines = self.pgm_output_data["line"]
 
-<<<<<<< HEAD
-=======
         if not np.array_equal(pgm_input_lines["id"], pgm_output_lines["id"]):
             raise ValueError("The output line ids should correspond to the input line ids")
 
->>>>>>> 9d31897a
         pp_output_lines = pd.DataFrame(
             columns=[
                 "p_from_mw",
@@ -1060,27 +988,17 @@
 
         self.pp_output_data["res_line"] = pp_output_lines
 
-<<<<<<< HEAD
-    def _pp_ext_grids_output(self):  # pragma: no cover
-=======
     def _pp_ext_grids_output(self):
->>>>>>> 9d31897a
         """
         This function converts a power-grid-model Source output array to an External Grid Dataframe of PandaPower.
 
         Returns:
             a PandaPower Dataframe for the External Grid component
         """
-<<<<<<< HEAD
-        # TODO: create unit tests for the function
-        assert "ext_grid" not in self.pp_output_data
-        assert "source" in self.pgm_input_data
-=======
         assert "res_ext_grid" not in self.pp_output_data
 
         if "source" not in self.pgm_output_data or self.pgm_output_data["source"].size == 0:
             return
->>>>>>> 9d31897a
 
         pgm_output_sources = self.pgm_output_data["source"]
 
@@ -1092,11 +1010,7 @@
 
         self.pp_output_data["res_ext_grid"] = pp_output_ext_grids
 
-<<<<<<< HEAD
-    def _pp_shunts_output(self):  # pragma: no cover
-=======
     def _pp_shunts_output(self):
->>>>>>> 9d31897a
         """
         This function converts a power-grid-model Shunt output array to a Shunt Dataframe of PandaPower.
 
@@ -1104,15 +1018,10 @@
             a PandaPower Dataframe for the Shunt component
         """
         # TODO: create unit tests for the function
-<<<<<<< HEAD
-        assert "shunt" not in self.pp_output_data
-        assert "shunt" in self.pgm_input_data
-=======
         assert "res_shunt" not in self.pp_output_data
 
         if "shunt" not in self.pgm_output_data or self.pgm_output_data["shunt"].size == 0:
             return
->>>>>>> 9d31897a
 
         pgm_input_shunts = self.pgm_input_data["shunt"]
 
@@ -1129,11 +1038,7 @@
 
         self.pp_output_data["res_shunt"] = pp_output_shunts
 
-<<<<<<< HEAD
-    def _pp_sgens_output(self):  # pragma: no cover
-=======
     def _pp_sgens_output(self):
->>>>>>> 9d31897a
         """
         This function converts a power-grid-model Symmetrical Generator output array to a Static Generator Dataframe of
         PandaPower.
@@ -1142,15 +1047,10 @@
             a PandaPower Dataframe for the Static Generator component
         """
         # TODO: create unit tests for the function
-<<<<<<< HEAD
-        assert "sgen" not in self.pp_output_data
-        assert "sym_gen" in self.pgm_input_data
-=======
         assert "res_sgen" not in self.pp_output_data
 
         if "sym_gen" not in self.pgm_output_data or self.pgm_output_data["sym_gen"].size == 0:
             return
->>>>>>> 9d31897a
 
         pgm_output_sym_gens = self.pgm_output_data["sym_gen"]
 
@@ -1162,11 +1062,7 @@
 
         self.pp_output_data["res_sgen"] = pp_output_sgens
 
-<<<<<<< HEAD
-    def _pp_trafos_output(self):  # pragma: no cover
-=======
     def _pp_trafos_output(self):
->>>>>>> 9d31897a
         """
         This function converts a power-grid-model Transformer output array to a Transformer Dataframe of
         PandaPower.
@@ -1175,15 +1071,10 @@
             a PandaPower Dataframe for the Transformer component
         """
         # TODO: create unit tests for the function
-<<<<<<< HEAD
-        assert "trafo" not in self.pp_output_data
-        assert "transformer" in self.pgm_input_data
-=======
         assert "res_trafo" not in self.pp_output_data
 
         if "transformer" not in self.pgm_output_data or self.pgm_output_data["transformer"].size == 0:
             return
->>>>>>> 9d31897a
 
         pgm_input_transformers = self.pgm_input_data["transformer"]
 
@@ -1203,13 +1094,8 @@
                 "i_hv_ka",
                 "i_lv_ka",
                 "vm_hv_pu",
-<<<<<<< HEAD
-                "vm_lv_pu",
-                "va_hv_degree",
-=======
                 "va_hv_degree",
                 "vm_lv_pu",
->>>>>>> 9d31897a
                 "va_lv_degree",
                 "loading_percent",
             ],
@@ -1231,11 +1117,7 @@
 
         self.pp_output_data["res_trafo"] = pp_output_trafos
 
-<<<<<<< HEAD
-    def _pp_trafos3w_output(self):  # pragma: no cover
-=======
     def _pp_trafos3w_output(self):
->>>>>>> 9d31897a
         """
         This function converts a power-grid-model Three Winding Transformer output array to a Three Winding Transformer
         Dataframe of PandaPower.
@@ -1244,10 +1126,6 @@
             a PandaPower Dataframe for the Three Winding Transformer component
         """
         # TODO: create unit tests for the function
-<<<<<<< HEAD
-        assert "trafo3w" not in self.pp_output_data
-        assert "three_winding_transformer" in self.pgm_input_data
-=======
         assert "res_trafo3w" not in self.pp_output_data
 
         if (
@@ -1255,7 +1133,6 @@
             or self.pgm_output_data["three_winding_transformer"].size == 0
         ):
             return
->>>>>>> 9d31897a
 
         pgm_input_transformers3w = self.pgm_input_data["three_winding_transformer"]
 
@@ -1314,15 +1191,115 @@
 
         self.pp_output_data["res_trafo3w"] = pp_output_trafos3w
 
-<<<<<<< HEAD
-    def _pp_loads_output(self):  # pragma: no cover
+    def _pp_asym_loads_output(self):
+        """
+        This function converts a power-grid-model Asymmetrical Load output array to an Asymmetrical Load Dataframe of
+        PandaPower.
+
+        Returns:
+            a PandaPower Dataframe for the Asymmetrical Load component
+        """
+        # TODO: create unit tests for the function
+        assert "res_asymmetric_load" not in self.pp_output_data
+
+        if "asym_load" not in self.pgm_output_data or self.pgm_output_data["asym_load"].size == 0:
+            return
+
+        pgm_output_asym_loads = self.pgm_output_data["asym_load"]
+
+        pp_asym_output_loads = pd.DataFrame(
+            columns=["p_mw", "q_mvar"],
+            index=self._get_pp_ids("asymmetric_load", pgm_output_asym_loads["id"]),
+        )
+
+        pp_asym_output_loads["p_mw"] = pgm_output_asym_loads["p"] * 1e-6
+        pp_asym_output_loads["q_mvar"] = pgm_output_asym_loads["q"] * 1e-6
+
+        self.pp_output_data["res_asymmetric_load"] = pp_asym_output_loads
+
+    def _pp_asym_gens_output(self):
+        """
+        This function converts a power-grid-model Asymmetrical Generator output array to an Asymmetric Static Generator
+        Dataframe of PandaPower.
+
+        Returns:
+            a PandaPower Dataframe for the Asymmetric Static Generator component
+        """
+        # TODO: create unit tests for the function
+        assert "res_asymmetric_sgen" not in self.pp_output_data
+
+        if "asym_gen" not in self.pgm_output_data or self.pgm_output_data["asym_gen"].size == 0:
+            return
+
+        pgm_output_asym_gens = self.pgm_output_data["asym_gen"]
+
+        pp_output_asym_gens = pd.DataFrame(
+            columns=["p_mw", "q_mvar"],
+            index=self._get_pp_ids("asymmetric_sgen", pgm_output_asym_gens["id"]),
+        )
+
+        pp_output_asym_gens["p_mw"] = pgm_output_asym_gens["p"] * 1e-6
+        pp_output_asym_gens["q_mvar"] = pgm_output_asym_gens["q"] * 1e-6
+
+        self.pp_output_data["res_asymmetric_sgen"] = pp_output_asym_gens
+
+    def _pp_loads_output(self):
         """
         This function converts a power-grid-model Symmetrical Load output array to a Load Dataframe of PandaPower.
 
         Returns:
             a PandaPower Dataframe for the Load component
         """
-
+        load_id_names = ["const_power", "const_impedance", "const_current"]
+        assert "res_load" not in self.pp_output_data
+
+        if (
+            "sym_load" not in self.pgm_output_data
+            or self.pgm_output_data["sym_load"].size == 0
+            or ("load", load_id_names[0]) not in self.idx
+        ):
+            return
+
+        self._pp_load_result_accumulate(
+            pp_component_name="load", load_id_names=["const_power", "const_impedance", "const_current"]
+        )
+
+    def _pp_ward_output(self):
+        load_id_names = ["ward_const_power_load", "ward_const_impedance_load"]
+        assert "res_ward" not in self.pp_output_data
+
+        if (
+            "sym_load" not in self.pgm_output_data
+            or self.pgm_output_data["sym_load"].size == 0
+            or ("ward", load_id_names[0]) not in self.idx
+        ):
+            return
+
+        self._pp_load_result_accumulate(pp_component_name="ward", load_id_names=load_id_names)
+        # TODO Find a better way for mapping vm_pu from bus
+        # self.pp_output_data["res_ward"]["vm_pu"] = np.nan
+
+    def _pp_motor_output(self):
+        load_id_names = ["motor_load"]
+
+        assert "res_motor" not in self.pp_output_data
+
+        if (
+            "sym_load" not in self.pgm_output_data
+            or self.pgm_output_data["sym_load"].size == 0
+            or ("motor", load_id_names[0]) not in self.idx
+        ):
+            return
+
+        self._pp_load_result_accumulate(pp_component_name="motor", load_id_names=load_id_names)
+
+    def _pp_load_result_accumulate(self, pp_component_name: str, load_id_names: List[str]):
+        """
+        This function converts a power-grid-model Symmetrical Load output array to a respective Dataframe of PandaPower.
+
+        Returns:
+            a PandaPower Dataframe for the Load component
+        """
         # Create a DataFrame wih all the pgm output loads and index it in the pgm id
         pgm_output_loads = self.pgm_output_data["sym_load"]
         all_loads = pd.DataFrame(pgm_output_loads, index=pgm_output_loads["id"])
@@ -1335,8 +1312,8 @@
         #   select those loads
         #   replace the index by the pp ids
         #   add the p and q columns to the accumulator DataFrame
-        for load_type in ["const_power", "const_impedance", "const_current"]:
-            pgm_load_ids = self._get_pgm_ids("load", name=load_type)
+        for load_type in load_id_names:
+            pgm_load_ids = self._get_pgm_ids(pp_component_name, name=load_type)
             selected_loads = all_loads.loc[pgm_load_ids]
             selected_loads.index = pgm_load_ids.index  # The index contains the pp ids
             accumulated_loads = accumulated_loads.add(selected_loads[["p", "q"]], fill_value=0.0)
@@ -1346,95 +1323,8 @@
         accumulated_loads.columns = ["p_mw", "q_mvar"]
 
         # Store the results, while assuring that we are not overwriting any data
-        assert "res_load" not in self.pp_output_data
-        self.pp_output_data["res_load"] = accumulated_loads
-
-    def _pp_asym_loads_output(self):  # pragma: no cover
-=======
-    def _pp_asym_loads_output(self):
->>>>>>> 9d31897a
-        """
-        This function converts a power-grid-model Asymmetrical Load output array to an Asymmetrical Load Dataframe of
-        PandaPower.
-
-        Returns:
-            a PandaPower Dataframe for the Asymmetrical Load component
-        """
-        # TODO: create unit tests for the function
-<<<<<<< HEAD
-        assert "asymmetric_load" not in self.pp_output_data
-        assert "asym_load" in self.pgm_input_data
-
-        pgm_output_asym_loads = self.pgm_output_data["asym_load"]
-
-        pp_asym_load_p = pgm_output_asym_loads["p"] * (1e-6 / 3)
-        pp_asym_load_q = pgm_output_asym_loads["q"] * (1e-6 / 3)
-
-        pp_asym_output_loads = pd.DataFrame(
-            columns=["p_a_mw", "q_a_mvar", "p_b_mw", "q_b_mvar", "p_c_mw", "q_c_mvar"],
-            index=self._get_pp_ids("asymmetric_load", pgm_output_asym_loads["id"]),
-        )
-
-        pp_asym_output_loads["p_a_mw"] = pp_asym_load_p
-        pp_asym_output_loads["q_a_mvar"] = pp_asym_load_q
-        pp_asym_output_loads["p_b_mw"] = pp_asym_load_p
-        pp_asym_output_loads["q_b_mvar"] = pp_asym_load_q
-        pp_asym_output_loads["p_c_mw"] = pp_asym_load_p
-        pp_asym_output_loads["q_c_mvar"] = pp_asym_load_q
-
-        self.pp_output_data["res_asymmetric_load"] = pp_asym_output_loads
-
-    def _pp_asym_gens_output(self):  # pragma: no cover
-=======
-        assert "res_asymmetric_load" not in self.pp_output_data
-
-        if "asym_load" not in self.pgm_output_data or self.pgm_output_data["asym_load"].size == 0:
-            return
-
-        pgm_output_asym_loads = self.pgm_output_data["asym_load"]
-
-        pp_asym_output_loads = pd.DataFrame(
-            columns=["p_mw", "q_mvar"],
-            index=self._get_pp_ids("asymmetric_load", pgm_output_asym_loads["id"]),
-        )
-
-        pp_asym_output_loads["p_mw"] = pgm_output_asym_loads["p"] * 1e-6
-        pp_asym_output_loads["q_mvar"] = pgm_output_asym_loads["q"] * 1e-6
-
-        self.pp_output_data["res_asymmetric_load"] = pp_asym_output_loads
-
-    def _pp_asym_gens_output(self):
->>>>>>> 9d31897a
-        """
-        This function converts a power-grid-model Asymmetrical Generator output array to an Asymmetric Static Generator
-        Dataframe of PandaPower.
-
-        Returns:
-            a PandaPower Dataframe for the Asymmetric Static Generator component
-        """
-        # TODO: create unit tests for the function
-<<<<<<< HEAD
-        assert "asymmetric_sgen" not in self.pp_output_data
-        assert "asym_gen" in self.pgm_input_data
-
-        pgm_output_asym_gens = self.pgm_output_data["asym_gen"]
-
-        pp_asym_gen_p = pgm_output_asym_gens["p"] * (1e-6 / 3)
-        pp_asym_gen_q = pgm_output_asym_gens["q"] * (1e-6 / 3)
-
-        pp_output_asym_gens = pd.DataFrame(
-            columns=["p_a_mw", "q_a_mvar", "p_b_mw", "q_b_mvar", "p_c_mw", "q_c_mvar"],
-            index=self._get_pp_ids("asymmetric_sgen", pgm_output_asym_gens["id"]),
-        )
-
-        pp_output_asym_gens["p_a_mw"] = pp_asym_gen_p
-        pp_output_asym_gens["q_a_mvar"] = pp_asym_gen_q
-        pp_output_asym_gens["p_b_mw"] = pp_asym_gen_p
-        pp_output_asym_gens["q_b_mvar"] = pp_asym_gen_q
-        pp_output_asym_gens["p_c_mw"] = pp_asym_gen_p
-        pp_output_asym_gens["q_c_mvar"] = pp_asym_gen_q
-
-        self.pp_output_data["res_asymmetric_sgen"] = pp_output_asym_gens
+        assert pp_component_name not in self.pp_output_data
+        self.pp_output_data["res_" + pp_component_name] = accumulated_loads
 
     def _pp_buses_output_3ph(self):  # pragma: no cover
         """
@@ -1732,83 +1622,10 @@
     def _pp_loads_output_3ph(self):  # pragma: no cover
         """
         This function converts a power-grid-model Symmetrical Load output array to a Load Dataframe of PandaPower.
-=======
-        assert "res_asymmetric_sgen" not in self.pp_output_data
-
-        if "asym_gen" not in self.pgm_output_data or self.pgm_output_data["asym_gen"].size == 0:
-            return
-
-        pgm_output_asym_gens = self.pgm_output_data["asym_gen"]
-
-        pp_output_asym_gens = pd.DataFrame(
-            columns=["p_mw", "q_mvar"],
-            index=self._get_pp_ids("asymmetric_sgen", pgm_output_asym_gens["id"]),
-        )
-
-        pp_output_asym_gens["p_mw"] = pgm_output_asym_gens["p"] * 1e-6
-        pp_output_asym_gens["q_mvar"] = pgm_output_asym_gens["q"] * 1e-6
-
-        self.pp_output_data["res_asymmetric_sgen"] = pp_output_asym_gens
-
-    def _pp_loads_output(self):
-        """
-        This function converts a power-grid-model Symmetrical Load output array to a Load Dataframe of PandaPower.
 
         Returns:
             a PandaPower Dataframe for the Load component
         """
-        load_id_names = ["const_power", "const_impedance", "const_current"]
-        assert "res_load" not in self.pp_output_data
-
-        if (
-            "sym_load" not in self.pgm_output_data
-            or self.pgm_output_data["sym_load"].size == 0
-            or ("load", load_id_names[0]) not in self.idx
-        ):
-            return
-
-        self._pp_load_result_accumulate(
-            pp_component_name="load", load_id_names=["const_power", "const_impedance", "const_current"]
-        )
-
-    def _pp_ward_output(self):
-        load_id_names = ["ward_const_power_load", "ward_const_impedance_load"]
-        assert "res_ward" not in self.pp_output_data
-
-        if (
-            "sym_load" not in self.pgm_output_data
-            or self.pgm_output_data["sym_load"].size == 0
-            or ("ward", load_id_names[0]) not in self.idx
-        ):
-            return
-
-        self._pp_load_result_accumulate(pp_component_name="ward", load_id_names=load_id_names)
-        # TODO Find a better way for mapping vm_pu from bus
-        # self.pp_output_data["res_ward"]["vm_pu"] = np.nan
-
-    def _pp_motor_output(self):
-        load_id_names = ["motor_load"]
-
-        assert "res_motor" not in self.pp_output_data
-
-        if (
-            "sym_load" not in self.pgm_output_data
-            or self.pgm_output_data["sym_load"].size == 0
-            or ("motor", load_id_names[0]) not in self.idx
-        ):
-            return
-
-        self._pp_load_result_accumulate(pp_component_name="motor", load_id_names=load_id_names)
-
-    def _pp_load_result_accumulate(self, pp_component_name: str, load_id_names: List[str]):
-        """
-        This function converts a power-grid-model Symmetrical Load output array to a respective Dataframe of PandaPower.
->>>>>>> 9d31897a
-
-        Returns:
-            a PandaPower Dataframe for the Load component
-        """
-<<<<<<< HEAD
         if "res_load" in self.pp_output_data:
             self.pp_output_data["res_load_3ph"] = self.pp_output_data["res_load"]
         else:
@@ -1877,33 +1694,6 @@
         pp_output_asym_gens_3ph["q_c_mvar"] = pp_asym_gen_q[2]
 
         self.pp_output_data["res_asymmetric_sgen_3ph"] = pp_output_asym_gens_3ph
-=======
-        # Create a DataFrame wih all the pgm output loads and index it in the pgm id
-        pgm_output_loads = self.pgm_output_data["sym_load"]
-        all_loads = pd.DataFrame(pgm_output_loads, index=pgm_output_loads["id"])
-
-        # Create an empty DataFrame with two columns p and q to accumulate all the loads per pp id
-        accumulated_loads = pd.DataFrame(columns=["p", "q"], dtype=np.float64)
-
-        # Loop over the load types;
-        #   find the pgm ids
-        #   select those loads
-        #   replace the index by the pp ids
-        #   add the p and q columns to the accumulator DataFrame
-        for load_type in load_id_names:
-            pgm_load_ids = self._get_pgm_ids(pp_component_name, name=load_type)
-            selected_loads = all_loads.loc[pgm_load_ids]
-            selected_loads.index = pgm_load_ids.index  # The index contains the pp ids
-            accumulated_loads = accumulated_loads.add(selected_loads[["p", "q"]], fill_value=0.0)
-
-        # Multiply the values and rename the columns to match pandapower
-        accumulated_loads *= 1e-6
-        accumulated_loads.columns = ["p_mw", "q_mvar"]
-
-        # Store the results, while assuring that we are not overwriting any data
-        assert pp_component_name not in self.pp_output_data
-        self.pp_output_data["res_" + pp_component_name] = accumulated_loads
->>>>>>> 9d31897a
 
     def _generate_ids(self, pp_table: str, pp_idx: pd.Index, name: Optional[str] = None) -> np.arange:
         """
