# SPDX-FileCopyrightText: 2022 Contributors to the Power Grid Model project <dynamic.grid.calculation@alliander.com>
#
# SPDX-License-Identifier: MPL-2.0
# pylint: disable = too-many-lines
"""
Panda Power Converter
"""
from functools import lru_cache
from typing import Dict, List, Mapping, MutableMapping, Optional, Tuple, Union

import numpy as np
import pandas as pd
from power_grid_model import Branch3Side, BranchSide, LoadGenType, initialize_array, power_grid_meta_data
from power_grid_model.data_types import Dataset, SingleDataset

from power_grid_model_io.converters.base_converter import BaseConverter
from power_grid_model_io.data_types import ExtraInfoLookup
from power_grid_model_io.functions import get_winding
from power_grid_model_io.utils.regex import NODE_REF_RE, TRAFO3_CONNECTION_RE, TRAFO_CONNECTION_RE

StdTypes = Mapping[str, Mapping[str, Mapping[str, Union[float, int, str]]]]
PandaPowerData = MutableMapping[str, pd.DataFrame]


# pylint: disable=too-many-instance-attributes
class PandaPowerConverter(BaseConverter[PandaPowerData]):
    """
    Panda Power Converter
    """

    __slots__ = ("_std_types", "pp_input_data", "pgm_input_data", "idx", "idx_lookup", "next_idx", "system_frequency")

    def __init__(self, std_types: Optional[StdTypes] = None, system_frequency: float = 50.0):
        """
        Prepare some member variables and optionally load "std_types"

        Args:
            std_types: standard type database of possible Line, Transformer and Three Winding Transformer types
            system_frequency: fundamental frequency of the alternating current and voltage in the Network measured in Hz
        """
        super().__init__(source=None, destination=None)
        self._std_types: StdTypes = std_types if std_types is not None else {}
        self.system_frequency: float = system_frequency
        self.pp_input_data: PandaPowerData = {}
        self.pgm_input_data: SingleDataset = {}
        self.pp_output_data: PandaPowerData = {}
        self.pgm_output_data: SingleDataset = {}
        self.pgm_nodes_lookup: pd.DataFrame = pd.DataFrame()
        self.idx: Dict[Tuple[str, Optional[str]], pd.Series] = {}
        self.idx_lookup: Dict[Tuple[str, Optional[str]], pd.Series] = {}
        self.next_idx = 0

    def _parse_data(
        self, data: PandaPowerData, data_type: str, extra_info: Optional[ExtraInfoLookup] = None
    ) -> Dataset:
        """
        Set up for conversion from PandaPower to power-grid-model

        Args:
            data: PandaPowerData, i.e. a dictionary with the components as keys and pd.DataFrames as values, with
            attribute names as columns and their values in the table
            data_type: power-grid-model data type, i.e. "input" or "update"
            extra_info: an optional dictionary where extra component info (that can't be specified in
            power-grid-model data) can be specified

        Returns:
            Converted power-grid-model data
        """

        # Clear pgm data
        self.pgm_input_data = {}
        self.idx_lookup = {}
        self.next_idx = 0

        # Set pandas data
        self.pp_input_data = data

        # Convert
        if data_type == "input":
            self._create_input_data()
        else:
            raise ValueError(f"Data type: '{data_type}' is not implemented")

        # Construct extra_info
        if extra_info is not None:
            self._fill_extra_info(extra_info=extra_info)

        return self.pgm_input_data

    def _serialize_data(self, data: Dataset, extra_info: Optional[ExtraInfoLookup]) -> PandaPowerData:
        """
        Set up for conversion from power-grid-model to PandaPower

        Args:
            data: a structured array of power-grid-model data.
            extra_info: an optional dictionary where extra component info (that can't be specified in
            power-grid-model data) can be specified

        Returns:
            Converted PandaPower data
        """

        # Clear pp data
        self.pgm_nodes_lookup = pd.DataFrame()
        self.pp_output_data = {}

        self.pgm_output_data = data

        # If extra_info is supplied, index lookups and node lookups should be created accordingly
        if extra_info is not None:
            self._extra_info_to_idx_lookup(extra_info)
            self._extra_info_to_pgm_input_data(extra_info)

        # Convert
        self._create_output_data()

        return self.pp_output_data

    def _create_input_data(self):
        """
        Performs the conversion from PandaPower to power-grid-model by calling individual conversion functions
        """
        self._create_pgm_input_nodes()
        self._create_pgm_input_lines()
        self._create_pgm_input_sources()
        self._create_pgm_input_sym_loads()
        self._create_pgm_input_asym_loads()
        self._create_pgm_input_shunts()
        self._create_pgm_input_transformers()
        self._create_pgm_input_sym_gens()
        self._create_pgm_input_asym_gens()
        self._create_pgm_input_three_winding_transformers()
        self._create_pgm_input_links()
        self._create_pgm_input_storages()
        self._create_pgm_input_impedances()
        self._create_pgm_input_wards()
        self._create_pgm_input_xwards()
        self._create_pgm_input_motors()

    def _fill_extra_info(self, extra_info: ExtraInfoLookup):
        for (pp_table, name), indices in self.idx_lookup.items():
            for pgm_id, pp_idx in zip(indices.index, indices):
                if name:
                    extra_info[pgm_id] = {"id_reference": {"table": pp_table, "name": name, "index": pp_idx}}
                else:
                    extra_info[pgm_id] = {"id_reference": {"table": pp_table, "index": pp_idx}}
        for component_data in self.pgm_input_data.values():
            for attr_name in component_data.dtype.names:
                if NODE_REF_RE.fullmatch(attr_name):
                    for pgm_id, node_id in component_data[["id", attr_name]]:
                        if pgm_id not in extra_info:
                            extra_info[pgm_id] = {attr_name: node_id}
                        else:
                            extra_info[pgm_id][attr_name] = node_id

    def _extra_info_to_idx_lookup(self, extra_info: ExtraInfoLookup):
        """
        Converts extra component info into idx_lookup

        Args:
            extra_info: a dictionary where the original panda power ids are stored
        """
        self.idx = {}
        self.idx_lookup = {}
        pgm_to_pp_id: Dict[Tuple[str, Optional[str]], List[Tuple[int, int]]] = {}
        for pgm_idx, extra in extra_info.items():
            if "id_reference" not in extra:
                continue
            assert isinstance(extra["id_reference"], dict)
            pp_table = extra["id_reference"]["table"]
            pp_index = extra["id_reference"]["index"]
            pp_name = extra["id_reference"].get("name")
            key = (pp_table, pp_name)
            if key not in pgm_to_pp_id:
                pgm_to_pp_id[key] = []
            pgm_to_pp_id[key].append((pgm_idx, pp_index))
        for key, table_pgm_to_pp_id in pgm_to_pp_id.items():
            pgm_ids, pp_indices = zip(*table_pgm_to_pp_id)
            self.idx[key] = pd.Series(pgm_ids, index=pp_indices)
            self.idx_lookup[key] = pd.Series(pp_indices, index=pgm_ids)

    def _extra_info_to_pgm_input_data(self, extra_info: ExtraInfoLookup):
        """
        Converts extra component info into node_lookup

        Args:
            extra_info: a dictionary where the node reference ids are stored
        """
        assert not self.pgm_input_data
        assert self.pgm_output_data

        dtype = np.int32
        nan = np.iinfo(dtype).min
        for component, data in self.pgm_output_data.items():
            input_cols = power_grid_meta_data["input"][component]["dtype"].names
            node_cols = [col for col in input_cols if NODE_REF_RE.fullmatch(col)]
            if not node_cols:
                continue
            num_cols = 1 + len(node_cols)
            ref = np.full(
                shape=len(data),
                fill_value=nan,
                dtype={"names": ["id"] + node_cols, "formats": [dtype] * num_cols},
            )
            for i, pgm_id in enumerate(data["id"]):
                extra = extra_info[pgm_id]
                ref[i] = (pgm_id,) + tuple(extra[col] for col in node_cols)
            self.pgm_input_data[component] = ref

    def _create_output_data(self):
        """
        Performs the conversion from power-grid-model to PandaPower by calling individual conversion functions.
        Furthermore, creates a global node lookup table, which stores nodes' voltage magnitude per unit and the voltage
        angle in degrees
        """
        # Many pp components store the voltage magnitude per unit and the voltage angle in degrees,
        # so let's create a global lookup table (indexed on the pgm ids)
        self.pgm_nodes_lookup = pd.DataFrame(
            {
                "u_pu": self.pgm_output_data["node"]["u_pu"],
                "u_degree": self.pgm_output_data["node"]["u_angle"] * (180.0 / np.pi),
            },
            index=self.pgm_output_data["node"]["id"],
        )

        self._pp_buses_output()
        self._pp_lines_output()
        self._pp_ext_grids_output()
        self._pp_loads_output()
        self._pp_shunts_output()
        self._pp_trafos_output()
        self._pp_sgens_output()
        self._pp_trafos3w_output()

    def _create_pgm_input_nodes(self):
        """
        This function converts a Bus Dataframe of PandaPower to a power-grid-model Node input array.

        Returns:
            a power-grid-model structured array for the Node component
        """
        pp_busses = self.pp_input_data["bus"]

        if pp_busses.empty:
            return

        pgm_nodes = initialize_array(data_type="input", component_type="node", shape=len(pp_busses))
        pgm_nodes["id"] = self._generate_ids("bus", pp_busses.index)
        pgm_nodes["u_rated"] = self._get_pp_attr("bus", "vn_kv") * 1e3

        assert "node" not in self.pgm_input_data
        self.pgm_input_data["node"] = pgm_nodes

    def _create_pgm_input_lines(self):
        """
        This function converts a Line Dataframe of PandaPower to a power-grid-model Line input array.

        Returns:
            a power-grid-model structured array for the Line component
        """
        pp_lines = self.pp_input_data["line"]

        if pp_lines.empty:
            return

        switch_states = self.get_switch_states("line")
        in_service = self._get_pp_attr("line", "in_service", True)
        length_km = self._get_pp_attr("line", "length_km")
        parallel = self._get_pp_attr("line", "parallel", 1)
        c_nf_per_km = self._get_pp_attr("line", "c_nf_per_km")
        multiplier = length_km / parallel

        pgm_lines = initialize_array(data_type="input", component_type="line", shape=len(pp_lines))
        pgm_lines["id"] = self._generate_ids("line", pp_lines.index)
        pgm_lines["from_node"] = self._get_pgm_ids("bus", self._get_pp_attr("line", "from_bus"))
        pgm_lines["from_status"] = in_service & switch_states["from"]
        pgm_lines["to_node"] = self._get_pgm_ids("bus", self._get_pp_attr("line", "to_bus"))
        pgm_lines["to_status"] = in_service & switch_states["to"]
        pgm_lines["r1"] = self._get_pp_attr("line", "r_ohm_per_km") * multiplier
        pgm_lines["x1"] = self._get_pp_attr("line", "x_ohm_per_km") * multiplier
        pgm_lines["c1"] = c_nf_per_km * length_km * parallel * 1e-9
        # The formula for tan1 = R_1 / Xc_1 = (g * 1e-6) / (2 * pi * f * c * 1e-9) = g / (2 * pi * f * c * 1e-3)
        pgm_lines["tan1"] = (
            self._get_pp_attr("line", "g_us_per_km", 0) / c_nf_per_km / (2 * np.pi * self.system_frequency * 1e-3)
        )
        pgm_lines["i_n"] = (self._get_pp_attr("line", "max_i_ka") * 1e3) * self._get_pp_attr("line", "df", 1) * parallel

        assert "line" not in self.pgm_input_data
        self.pgm_input_data["line"] = pgm_lines

    def _create_pgm_input_sources(self):
        """
        This function converts External Grid Dataframe of PandaPower to a power-grid-model Source input array.

        Returns:
            a power-grid-model structured array for the Source component
        """
        pp_ext_grid = self.pp_input_data["ext_grid"]

        if pp_ext_grid.empty:
            return

        pgm_sources = initialize_array(data_type="input", component_type="source", shape=len(pp_ext_grid))
        pgm_sources["id"] = self._generate_ids("ext_grid", pp_ext_grid.index)
        pgm_sources["node"] = self._get_pgm_ids("bus", self._get_pp_attr("ext_grid", "bus"))
        pgm_sources["status"] = self._get_pp_attr("ext_grid", "in_service", True)
        pgm_sources["u_ref"] = self._get_pp_attr("ext_grid", "vm_pu", 1.0)
        pgm_sources["rx_ratio"] = self._get_pp_attr("ext_grid", "rx_max", np.nan)
        pgm_sources["u_ref_angle"] = self._get_pp_attr("ext_grid", "va_degree", 0.0) * (np.pi / 180)
        pgm_sources["sk"] = self._get_pp_attr("ext_grid", "s_sc_max_mva", np.nan) * 1e6

        assert "source" not in self.pgm_input_data
        self.pgm_input_data["source"] = pgm_sources

    def _create_pgm_input_shunts(self):
        """
        This function converts a Shunt Dataframe of PandaPower to a power-grid-model Shunt input array.

        Returns:
            a power-grid-model structured array for the Shunt component
        """
        pp_shunts = self.pp_input_data["shunt"]

        if pp_shunts.empty:
            return

        vn_kv = self._get_pp_attr("shunt", "vn_kv")
        vn_kv_2 = vn_kv * vn_kv

        step = self._get_pp_attr("shunt", "step", 1)

        pgm_shunts = initialize_array(data_type="input", component_type="shunt", shape=len(pp_shunts))
        pgm_shunts["id"] = self._generate_ids("shunt", pp_shunts.index)
        pgm_shunts["node"] = self._get_pgm_ids("bus", self._get_pp_attr("shunt", "bus"))
        pgm_shunts["status"] = self._get_pp_attr("shunt", "in_service", 1)
        pgm_shunts["g1"] = self._get_pp_attr("shunt", "p_mw") * step / vn_kv_2
        pgm_shunts["b1"] = -self._get_pp_attr("shunt", "q_mvar") * step / vn_kv_2

        assert "shunt" not in self.pgm_input_data
        self.pgm_input_data["shunt"] = pgm_shunts

    def _create_pgm_input_sym_gens(self):
        """
        This function converts a Static Generator Dataframe of PandaPower to a power-grid-model
        Symmetrical Generator input array.

        Returns:
            a power-grid-model structured array for the Symmetrical Generator component
        """
        pp_sgens = self.pp_input_data["sgen"]

        if pp_sgens.empty:
            return

        scaling = self._get_pp_attr("sgen", "scaling", 1.0)

        pgm_sym_gens = initialize_array(data_type="input", component_type="sym_gen", shape=len(pp_sgens))
        pgm_sym_gens["id"] = self._generate_ids("sgen", pp_sgens.index)
        pgm_sym_gens["node"] = self._get_pgm_ids("bus", self._get_pp_attr("sgen", "bus"))
        pgm_sym_gens["status"] = self._get_pp_attr("sgen", "in_service", True)
        pgm_sym_gens["p_specified"] = self._get_pp_attr("sgen", "p_mw") * (1e6 * scaling)
        pgm_sym_gens["q_specified"] = self._get_pp_attr("sgen", "q_mvar", 0.0) * (1e6 * scaling)
        pgm_sym_gens["type"] = LoadGenType.const_power

        assert "sym_gen" not in self.pgm_input_data
        self.pgm_input_data["sym_gen"] = pgm_sym_gens

    def _create_pgm_input_asym_gens(self):  # pragma: no cover
        """
        This function converts an Asymmetric Static Generator Dataframe of PandaPower to a power-grid-model
        Asymmetrical Generator input array.

        Returns:
            a power-grid-model structured array for the Asymmetrical Generator component
        """
        # TODO: create unit tests for asym_gen conversion
        pp_asym_gens = self.pp_input_data["asymmetric_sgen"]

        if pp_asym_gens.empty:
            return

        scaling = self._get_pp_attr("asymmetric_sgen", "scaling")
        multiplier = 1e6 * scaling

        pgm_asym_gens = initialize_array(data_type="input", component_type="asym_gen", shape=len(pp_asym_gens))
        pgm_asym_gens["id"] = self._generate_ids("asymmetric_sgen", pp_asym_gens.index)
        pgm_asym_gens["node"] = self._get_pgm_ids("bus", self._get_pp_attr("asymmetric_sgen", "bus"))
        pgm_asym_gens["status"] = self._get_pp_attr("asymmetric_sgen", "in_service")
        pgm_asym_gens["p_specified"] = (
            np.array(
                (
                    self._get_pp_attr("asymmetric_sgen", "p_a_mw"),
                    self._get_pp_attr("asymmetric_sgen", "p_b_mw"),
                    self._get_pp_attr("asymmetric_sgen", "p_c_mw"),
                )
            )
            * multiplier
        )
        pgm_asym_gens["q_specified"] = np.array(
            (
                self._get_pp_attr("asymmetric_sgen", "q_a_mvar"),
                self._get_pp_attr("asymmetric_sgen", "q_b_mvar"),
                self._get_pp_attr("asymmetric_sgen", "q_c_mvar"),
            )
            * multiplier
        )
        pgm_asym_gens["type"] = LoadGenType.const_power

        assert "asym_gen" not in self.pgm_input_data
        self.pgm_input_data["asym_gen"] = pgm_asym_gens

    def _create_pgm_input_sym_loads(self):
        """
        This function converts a Load Dataframe of PandaPower to a power-grid-model
        Symmetrical Load input array. For one load in PandaPower there are three loads in
        power-grid-model created.

        Returns:
            a power-grid-model structured array for the Symmetrical Load component
        """
        pp_loads = self.pp_input_data["load"]

        if pp_loads.empty:
            return

        scaling = self._get_pp_attr("load", "scaling", 1.0)
        in_service = self._get_pp_attr("load", "in_service", True)
        p_mw = self._get_pp_attr("load", "p_mw", 0.0)
        q_mvar = self._get_pp_attr("load", "q_mvar", 0.0)
        bus = self._get_pp_attr("load", "bus")

        n_loads = len(pp_loads)

        pgm_sym_loads = initialize_array(data_type="input", component_type="sym_load", shape=3 * n_loads)

        const_i_multiplier = self._get_pp_attr("load", "const_i_percent", 0) * scaling * (1e-2 * 1e6)
        const_z_multiplier = self._get_pp_attr("load", "const_z_percent", 0) * scaling * (1e-2 * 1e6)
        const_p_multiplier = (1e6 - const_i_multiplier - const_z_multiplier) * scaling

        pgm_sym_loads["id"][:n_loads] = self._generate_ids("load", pp_loads.index, name="const_power")
        pgm_sym_loads["node"][:n_loads] = self._get_pgm_ids("bus", bus)
        pgm_sym_loads["status"][:n_loads] = in_service
        pgm_sym_loads["type"][:n_loads] = LoadGenType.const_power
        pgm_sym_loads["p_specified"][:n_loads] = const_p_multiplier * p_mw
        pgm_sym_loads["q_specified"][:n_loads] = const_p_multiplier * q_mvar

        pgm_sym_loads["id"][n_loads : 2 * n_loads] = self._generate_ids("load", pp_loads.index, name="const_impedance")
        pgm_sym_loads["node"][n_loads : 2 * n_loads] = self._get_pgm_ids("bus", bus)
        pgm_sym_loads["status"][n_loads : 2 * n_loads] = in_service
        pgm_sym_loads["type"][n_loads : 2 * n_loads] = LoadGenType.const_impedance
        pgm_sym_loads["p_specified"][n_loads : 2 * n_loads] = const_z_multiplier * p_mw
        pgm_sym_loads["q_specified"][n_loads : 2 * n_loads] = const_z_multiplier * q_mvar

        pgm_sym_loads["id"][-n_loads:] = self._generate_ids("load", pp_loads.index, name="const_current")
        pgm_sym_loads["node"][-n_loads:] = self._get_pgm_ids("bus", bus)
        pgm_sym_loads["status"][-n_loads:] = in_service
        pgm_sym_loads["type"][-n_loads:] = LoadGenType.const_current
        pgm_sym_loads["p_specified"][-n_loads:] = const_i_multiplier * p_mw
        pgm_sym_loads["q_specified"][-n_loads:] = const_i_multiplier * q_mvar

        assert "sym_load" not in self.pgm_input_data
        self.pgm_input_data["sym_load"] = pgm_sym_loads

    def _create_pgm_input_asym_loads(self):  # pragma: no cover
        """
        This function converts an asymmetric_load Dataframe of PandaPower to a power-grid-model asym_load input array.

        Returns:
            a power-grid-model structured array for the asym_load component
        """
        # TODO: create unit tests for asym_load conversion
        pp_asym_loads = self.pp_input_data["asymmetric_load"]

        if pp_asym_loads.empty:
            return

        scaling = self._get_pp_attr("asymmetric_load", "scaling")
        multiplier = 1e6 * scaling

        pgm_asym_loads = initialize_array(data_type="input", component_type="asym_load", shape=len(pp_asym_loads))
        pgm_asym_loads["id"] = self._generate_ids("asymmetric_load", pp_asym_loads.index)
        pgm_asym_loads["node"] = self._get_pgm_ids("bus", self._get_pp_attr("asymmetric_load", "bus"))
        pgm_asym_loads["status"] = self._get_pp_attr("asymmetric_load", "in_service")
        pgm_asym_loads["p_specified"] = (
            np.array(
                (
                    self._get_pp_attr("asymmetric_load", "p_a_mw"),
                    self._get_pp_attr("asymmetric_load", "p_b_mw"),
                    self._get_pp_attr("asymmetric_load", "p_c_mw"),
                )
            )
            * multiplier
        )
        pgm_asym_loads["q_specified"] = (
            np.array(
                (
                    self._get_pp_attr("asymmetric_load", "q_a_mvar"),
                    self._get_pp_attr("asymmetric_load", "q_b_mvar"),
                    self._get_pp_attr("asymmetric_load", "q_c_mvar"),
                )
            )
            * multiplier
        )
        pgm_asym_loads["type"] = LoadGenType.const_power

        assert "asym_load" not in self.pgm_input_data
        self.pgm_input_data["asym_load"] = pgm_asym_loads

    def _create_pgm_input_transformers(self):
        """
        This function converts a Transformer Dataframe of PandaPower to a power-grid-model
        Transformer input array.

        Returns:
            a power-grid-model structured array for the Transformer component
        """
        pp_trafo = self.pp_input_data["trafo"]

        if pp_trafo.empty:
            return

        # Check for unsupported pandapower features
        if "tap_dependent_impedance" in pp_trafo.columns and any(pp_trafo["tap_dependent_impedance"]):
            raise RuntimeError("Tap dependent impedance is not supported in Power Grid Model")

        in_service = self._get_pp_attr("trafo", "in_service", True)
        parallel = self._get_pp_attr("trafo", "parallel", 1)
        sn_mva = self._get_pp_attr("trafo", "sn_mva")
        switch_states = self.get_switch_states("trafo")
        winding_types = self.get_trafo_winding_types()

        tap_side = self._get_pp_attr("trafo", "tap_side")
        tap_nom = self._get_pp_attr("trafo", "tap_neutral", np.nan)
        tap_pos = self._get_pp_attr("trafo", "tap_pos", np.nan)

        pgm_transformers = initialize_array(data_type="input", component_type="transformer", shape=len(pp_trafo))
        pgm_transformers["id"] = self._generate_ids("trafo", pp_trafo.index)
        pgm_transformers["from_node"] = self._get_pgm_ids("bus", self._get_pp_attr("trafo", "hv_bus"))
        pgm_transformers["from_status"] = in_service & switch_states["from"].values
        pgm_transformers["to_node"] = self._get_pgm_ids("bus", self._get_pp_attr("trafo", "lv_bus"))
        pgm_transformers["to_status"] = in_service & switch_states["to"].values
        pgm_transformers["u1"] = self._get_pp_attr("trafo", "vn_hv_kv") * 1e3
        pgm_transformers["u2"] = self._get_pp_attr("trafo", "vn_lv_kv") * 1e3
        pgm_transformers["sn"] = sn_mva * parallel * 1e6
        pgm_transformers["uk"] = self._get_pp_attr("trafo", "vk_percent") * 1e-2
        pgm_transformers["pk"] = self._get_pp_attr("trafo", "vkr_percent") * sn_mva * parallel * (1e6 * 1e-2)
        pgm_transformers["i0"] = self._get_pp_attr("trafo", "i0_percent") * 1e-2
        pgm_transformers["p0"] = self._get_pp_attr("trafo", "pfe_kw") * parallel * 1e3
        pgm_transformers["winding_from"] = winding_types["winding_from"]
        pgm_transformers["winding_to"] = winding_types["winding_to"]
<<<<<<< HEAD
        pgm_transformers["clock"] = np.round(self._get_pp_attr("trafo", "shift_degree", 0.0) / 30) % 12
        pgm_transformers["tap_pos"] = np.where(np.equal(tap_side, None), tap_nom, tap_pos)
        pgm_transformers["tap_side"] = self._get_transformer_tap_side(tap_side)
=======
        pgm_transformers["clock"] = round(self._get_pp_attr("trafo", "shift_degree", 0.0) / 30) % 12
        pgm_transformers["tap_pos"] = self._get_pp_attr("trafo", "tap_pos", np.nan)
        pgm_transformers["tap_side"] = self._get_transformer_tap_side(self._get_pp_attr("trafo", "tap_side"))
>>>>>>> 21f07fef
        pgm_transformers["tap_min"] = self._get_pp_attr("trafo", "tap_min", np.nan)
        pgm_transformers["tap_max"] = self._get_pp_attr("trafo", "tap_max", np.nan)
        pgm_transformers["tap_nom"] = tap_nom
        pgm_transformers["tap_size"] = self._get_tap_size(pp_trafo)

        assert "transformer" not in self.pgm_input_data
        self.pgm_input_data["transformer"] = pgm_transformers

    def _create_pgm_input_three_winding_transformers(self):  # pylint: disable=too-many-statements
        """
        This function converts a Three Winding Transformer Dataframe of PandaPower to a power-grid-model
        Three Winding Transformer input array.

        Returns:
            a power-grid-model structured array for the Three Winding Transformer component
        """
        pp_trafo3w = self.pp_input_data["trafo3w"]

        if pp_trafo3w.empty:
            return

        # Check for unsupported pandapower features
        if "tap_dependent_impedance" in pp_trafo3w.columns and any(pp_trafo3w["tap_dependent_impedance"]):
            raise RuntimeError("Tap dependent impedance is not supported in Power Grid Model")  # pragma: no cover
        if "tap_at_star_point" in pp_trafo3w.columns and any(pp_trafo3w["tap_at_star_point"]):
            raise RuntimeError("Tap at star point is not supported in Power Grid Model")

        sn_hv_mva = self._get_pp_attr("trafo3w", "sn_hv_mva")
        sn_mv_mva = self._get_pp_attr("trafo3w", "sn_mv_mva")
        sn_lv_mva = self._get_pp_attr("trafo3w", "sn_lv_mva")
        in_service = self._get_pp_attr("trafo3w", "in_service", True)

        switch_states = self.get_trafo3w_switch_states(pp_trafo3w)
        winding_type = self.get_trafo3w_winding_types()

        tap_side = self._get_pp_attr("trafo3w", "tap_side")
        tap_nom = self._get_pp_attr("trafo3w", "tap_neutral", np.nan)
        tap_pos = self._get_pp_attr("trafo3w", "tap_pos", np.nan)

        pgm_3wtransformers = initialize_array(
            data_type="input", component_type="three_winding_transformer", shape=len(pp_trafo3w)
        )
        pgm_3wtransformers["id"] = self._generate_ids("trafo3w", pp_trafo3w.index)

        pgm_3wtransformers["node_1"] = self._get_pgm_ids("bus", self._get_pp_attr("trafo3w", "hv_bus"))
        pgm_3wtransformers["node_2"] = self._get_pgm_ids("bus", self._get_pp_attr("trafo3w", "mv_bus"))
        pgm_3wtransformers["node_3"] = self._get_pgm_ids("bus", self._get_pp_attr("trafo3w", "lv_bus"))
        pgm_3wtransformers["status_1"] = in_service & switch_states["side_1"].values
        pgm_3wtransformers["status_2"] = in_service & switch_states["side_2"].values
        pgm_3wtransformers["status_3"] = in_service & switch_states["side_3"].values
        pgm_3wtransformers["u1"] = self._get_pp_attr("trafo3w", "vn_hv_kv") * 1e3
        pgm_3wtransformers["u2"] = self._get_pp_attr("trafo3w", "vn_mv_kv") * 1e3
        pgm_3wtransformers["u3"] = self._get_pp_attr("trafo3w", "vn_lv_kv") * 1e3
        pgm_3wtransformers["sn_1"] = sn_hv_mva * 1e6
        pgm_3wtransformers["sn_2"] = sn_mv_mva * 1e6
        pgm_3wtransformers["sn_3"] = sn_lv_mva * 1e6
        pgm_3wtransformers["uk_12"] = self._get_pp_attr("trafo3w", "vk_hv_percent") * 1e-2
        pgm_3wtransformers["uk_13"] = self._get_pp_attr("trafo3w", "vk_lv_percent") * 1e-2
        pgm_3wtransformers["uk_23"] = self._get_pp_attr("trafo3w", "vk_mv_percent") * 1e-2

        pgm_3wtransformers["pk_12"] = (
            self._get_pp_attr("trafo3w", "vkr_hv_percent") * np.minimum(sn_hv_mva, sn_mv_mva) * (1e-2 * 1e6)
        )

        pgm_3wtransformers["pk_13"] = (
            self._get_pp_attr("trafo3w", "vkr_lv_percent") * np.minimum(sn_hv_mva, sn_lv_mva) * (1e-2 * 1e6)
        )

        pgm_3wtransformers["pk_23"] = (
            self._get_pp_attr("trafo3w", "vkr_mv_percent") * np.minimum(sn_mv_mva, sn_lv_mva) * (1e-2 * 1e6)
        )

        pgm_3wtransformers["i0"] = self._get_pp_attr("trafo3w", "i0_percent") * 1e-2
        pgm_3wtransformers["p0"] = self._get_pp_attr("trafo3w", "pfe_kw") * 1e3
        pgm_3wtransformers["winding_1"] = winding_type["winding_1"]
        pgm_3wtransformers["winding_2"] = winding_type["winding_2"]
        pgm_3wtransformers["winding_3"] = winding_type["winding_3"]
<<<<<<< HEAD
        pgm_3wtransformers["clock_12"] = np.round(self._get_pp_attr("trafo3w", "shift_mv_degree", 0.0) / 30.0) % 12
        pgm_3wtransformers["clock_13"] = np.round(self._get_pp_attr("trafo3w", "shift_lv_degree", 0.0) / 30.0) % 12
        pgm_3wtransformers["tap_pos"] = np.where(np.equal(tap_side, None), tap_nom, tap_pos)
        pgm_3wtransformers["tap_side"] = self._get_3wtransformer_tap_side(tap_side)
=======
        pgm_3wtransformers["clock_12"] = round(self._get_pp_attr("trafo3w", "shift_mv_degree", 0.0) / 30.0) % 12
        pgm_3wtransformers["clock_13"] = round(self._get_pp_attr("trafo3w", "shift_lv_degree", 0.0) / 30.0) % 12
        pgm_3wtransformers["tap_pos"] = self._get_pp_attr("trafo3w", "tap_pos", np.nan)
        pgm_3wtransformers["tap_side"] = self._get_3wtransformer_tap_side(
            pd.Series(self._get_pp_attr("trafo3w", "tap_side"))
        )
>>>>>>> 21f07fef
        pgm_3wtransformers["tap_min"] = self._get_pp_attr("trafo3w", "tap_min", np.nan)
        pgm_3wtransformers["tap_max"] = self._get_pp_attr("trafo3w", "tap_max", np.nan)
        pgm_3wtransformers["tap_nom"] = tap_nom
        pgm_3wtransformers["tap_size"] = self._get_3wtransformer_tap_size(pp_trafo3w)

        assert "three_winding_transformer" not in self.pgm_input_data
        self.pgm_input_data["three_winding_transformer"] = pgm_3wtransformers

    def _create_pgm_input_links(self):
        """
        This function takes a Switch Dataframe of PandaPower, extracts the Switches which have Bus to Bus
        connection and converts them to a power-grid-model Link input array.

        Returns:
            a power-grid-model structured array for the Link component
        """
        pp_switches = self.pp_input_data["switch"]

        if pp_switches.empty:
            return

        # This should take all the switches which are b2b
        pp_switches = pp_switches[pp_switches["et"] == "b"]

        # TODO: Don't update the pp input data... (Bram)
        self.pp_input_data["switch_b2b"] = pp_switches

        closed = self._get_pp_attr("switch_b2b", "closed", True)

        pgm_links = initialize_array(data_type="input", component_type="link", shape=len(pp_switches))
        pgm_links["id"] = self._generate_ids("switch", pp_switches.index, name="bus_to_bus")
        pgm_links["from_node"] = self._get_pgm_ids("bus", self._get_pp_attr("switch_b2b", "bus"))
        pgm_links["to_node"] = self._get_pgm_ids("bus", self._get_pp_attr("switch_b2b", "element"))
        pgm_links["from_status"] = closed
        pgm_links["to_status"] = closed

        assert "link" not in self.pgm_input_data
        self.pgm_input_data["link"] = pgm_links

    def _create_pgm_input_storages(self):  # pragma: no cover
        # TODO: create unit tests for the function
        pp_storage = self.pp_input_data["storage"]

        if pp_storage.empty:
            return

        raise NotImplementedError("Storage is not implemented yet!")

    def _create_pgm_input_impedances(self):  # pragma: no cover
        # TODO: create unit tests for the function
        pp_impedance = self.pp_input_data["impedance"]

        if pp_impedance.empty:
            return

        raise NotImplementedError("Impedance is not implemented yet!")

    def _create_pgm_input_wards(self):  # pragma: no cover
        # TODO: create unit tests for the function
        pp_wards = self.pp_input_data["ward"]

        if pp_wards.empty:
            return

        n_wards = len(pp_wards)
        in_service = self._get_pp_attr("ward", "in_service", True)
        bus = self._get_pp_attr("ward", "bus")

        pgm_sym_loads_from_ward = initialize_array(data_type="input", component_type="sym_load", shape=n_wards * 2)
        pgm_sym_loads_from_ward["id"][:n_wards] = self._generate_ids(
            "ward", pp_wards.index, name="ward_const_power_load"
        )
        pgm_sym_loads_from_ward["node"][:n_wards] = self._get_pgm_ids("bus", bus)
        pgm_sym_loads_from_ward["status"][:n_wards] = in_service
        pgm_sym_loads_from_ward["type"][:n_wards] = LoadGenType.const_power
        pgm_sym_loads_from_ward["p_specified"][:n_wards] = self._get_pp_attr("ward", "ps_mw")
        pgm_sym_loads_from_ward["q_specified"][:n_wards] = self._get_pp_attr("ward", "qs_mvar")

        pgm_sym_loads_from_ward["id"][-n_wards:] = self._generate_ids(
            "ward", pp_wards.index, name="ward_const_impedance_load"
        )
        pgm_sym_loads_from_ward["node"][-n_wards:] = self._get_pgm_ids("bus", bus)
        pgm_sym_loads_from_ward["status"][-n_wards:] = in_service
        pgm_sym_loads_from_ward["type"][-n_wards:] = LoadGenType.const_impedance
        pgm_sym_loads_from_ward["p_specified"][-n_wards:] = self._get_pp_attr("ward", "pz_mw")
        pgm_sym_loads_from_ward["q_specified"][-n_wards:] = self._get_pp_attr("ward", "qz_mvar")

        #  If input data of loads has already been filled then extend it with data of motors. If it is empty and there
        #  is no data about loads,then assign motor data to it
        if "sym_load" in self.pgm_input_data:
            self.pgm_input_data["sym_load"] = np.concatenate([self.pgm_input_data["sym_load"], pgm_sym_loads_from_ward])
        else:
            self.pgm_input_data["sym_load"] = pgm_sym_loads_from_ward

    def _create_pgm_input_xwards(self):  # pragma: no cover
        # TODO: create unit tests for the function
        pp_xwards = self.pp_input_data["xward"]

        if pp_xwards.empty:
            return

        raise NotImplementedError("Extended Ward is not implemented yet!")

    def _create_pgm_input_motors(self):  # pragma: no cover
        # TODO: create unit tests for the function
        pp_motors = self.pp_input_data["motor"]

        if pp_motors.empty:
            return

        pgm_sym_loads_from_motor = initialize_array(data_type="input", component_type="sym_load", shape=len(pp_motors))
        pgm_sym_loads_from_motor["id"] = self._generate_ids("motor", pp_motors.index, name="motor_load")
        pgm_sym_loads_from_motor["node"] = self._get_pgm_ids("bus", self._get_pp_attr("motor", "bus"))
        pgm_sym_loads_from_motor["status"] = self._get_pp_attr("motor", "in_service")
        pgm_sym_loads_from_motor["type"] = LoadGenType.const_power
        #  The formula for p_specified is pn_mech_mw /(efficiency_percent/100) * (loading_percent/100) * scaling * 1e6
        pgm_sym_loads_from_motor["p_specified"] = (
            self._get_pp_attr("motor", "pn_mech_mw")
            / self._get_pp_attr("motor", "efficiency_percent")
            * self._get_pp_attr("motor", "loading_percent")
            * self._get_pp_attr("motor", "scaling")
            * 1e6
        )
        p_spec = pgm_sym_loads_from_motor["p_specified"]
        pgm_sym_loads_from_motor["q_specified"] = np.sqrt(
            np.power(p_spec / self._get_pp_attr("motor", "cos_phi"), 2) - p_spec**2
        )

        #  If input data of loads has already been filled then extend it with data of motors. If it is empty and there
        #  is no data about loads,then assign motor data to it
        if "sym_load" in self.pgm_input_data:
            self.pgm_input_data["sym_load"] = np.concatenate(
                [self.pgm_input_data["sym_load"], pgm_sym_loads_from_motor]
            )
        else:
            self.pgm_input_data["sym_load"] = pgm_sym_loads_from_motor

    def _pp_buses_output(self):  # pragma: no cover
        """
        This function converts a power-grid-model Node output array to a Bus Dataframe of PandaPower.

        Returns:
            a PandaPower Dataframe for the Bus component
        """
        # TODO: create unit tests for the function
        assert "bus" not in self.pp_output_data

        pgm_nodes = self.pgm_output_data["node"]

        pp_output_buses = pd.DataFrame(
            columns=["vm_pu", "va_degree", "p_mw", "q_mvar"],
            index=self._get_pp_ids("bus", pgm_nodes["id"]),
        )

        pp_output_buses["vm_pu"] = self.pgm_nodes_lookup["u_pu"].values
        pp_output_buses["va_degree"] = self.pgm_nodes_lookup["u_degree"].values

        # p_to, p_from, q_to and q_from connected to the bus have to be summed up
        self._pp_buses_output__accumulate_power(pp_output_buses)

        self.pp_output_data["res_bus"] = pp_output_buses

    def _pp_buses_output__accumulate_power(self, pp_output_buses: pd.DataFrame):  # pragma: no cover
        # TODO: create unit tests for the function
        """
        For each node, we accumulate the power for all connected branches and branch3s

        Args:
            pp_output_buses: a Pandapower output dataframe of Bus component

        Returns:
            accumulated power for each bus
        """

        # Let's define all the components and sides where nodes can be connected
        component_sides = {
            "line": [("from_node", "p_from", "q_from"), ("to_node", "p_to", "q_to")],
            "link": [("from_node", "p_from", "q_from"), ("to_node", "p_to", "q_to")],
            "transformer": [("from_node", "p_from", "q_from"), ("to_node", "p_to", "q_to")],
            "three_winding_transformer": [("node_1", "p_1", "q_1"), ("node_2", "p_2", "q_2"), ("node_3", "p_3", "q_3")],
        }

        # Set the initial powers to zero
        pp_output_buses["p_mw"] = 0.0
        pp_output_buses["q_mvar"] = 0.0

        # Now loop over all components, skipping the components that don't exist or don't contain data
        for component, sides in component_sides.items():
            if component not in self.pgm_output_data or self.pgm_output_data[component].size == 0:
                continue

            if component not in self.pgm_input_data:
                raise KeyError(f"PGM input_data is needed to accumulate output for {component}s.")

            for node_col, p_col, q_col in sides:
                # Select the columns that we are going to use
                component_data = pd.DataFrame(
                    zip(
                        self.pgm_input_data[component][node_col],
                        self.pgm_output_data[component][p_col],
                        self.pgm_output_data[component][q_col],
                    ),
                    columns=[node_col, p_col, q_col],
                )

                # Accumulate the powers and index by panda power bus index
                accumulated_data = component_data.groupby(node_col).sum()
                accumulated_data.index = self._get_pp_ids("bus", pd.Series(accumulated_data.index))

                # We might not have power data for each pp bus, so select only the indexes for which data is available
                idx = pp_output_buses.index.intersection(accumulated_data.index)

                # Now add the active and reactive powers to the pp busses
                # Note that the units are incorrect; for efficiency, unit conversions will be applied at the end.
                pp_output_buses.loc[idx, "p_mw"] -= accumulated_data[p_col]
                pp_output_buses.loc[idx, "q_mvar"] -= accumulated_data[q_col]

        # Finally apply the unit conversion (W -> MW and VAR -> MVAR)
        pp_output_buses["p_mw"] /= 1e6
        pp_output_buses["q_mvar"] /= 1e6

    def _pp_lines_output(self):  # pragma: no cover
        """
        This function converts a power-grid-model Line output array to a Line Dataframe of PandaPower.

        Returns:
            a PandaPower Dataframe for the Line component
        """
        # TODO: create unit tests for the function
        assert "line" not in self.pp_output_data
        assert "line" in self.pgm_input_data

        pgm_input_lines = self.pgm_input_data["line"]
        pgm_output_lines = self.pgm_output_data["line"]

        pp_output_lines = pd.DataFrame(
            columns=[
                "p_from_mw",
                "q_from_mvar",
                "p_to_mw",
                "q_to_mvar",
                "pl_mw",
                "ql_mvar",
                "i_from_ka",
                "i_to_ka",
                "i_ka",
                "vm_from_pu",
                "vm_to_pu",
                "va_from_degree",
                "va_to_degree",
                "loading_percent",
            ],
            index=self._get_pp_ids("line", pgm_output_lines["id"]),
        )

        from_nodes = self.pgm_nodes_lookup.loc[pgm_input_lines["from_node"]]
        to_nodes = self.pgm_nodes_lookup.loc[pgm_input_lines["to_node"]]

        pp_output_lines["p_from_mw"] = pgm_output_lines["p_from"] * 1e-6
        pp_output_lines["q_from_mvar"] = pgm_output_lines["q_from"] * 1e-6
        pp_output_lines["p_to_mw"] = pgm_output_lines["p_to"] * 1e-6
        pp_output_lines["q_to_mvar"] = pgm_output_lines["q_to"] * 1e-6
        pp_output_lines["pl_mw"] = (pgm_output_lines["p_from"] + pgm_output_lines["p_to"]) * 1e-6
        pp_output_lines["ql_mvar"] = (pgm_output_lines["q_from"] + pgm_output_lines["q_to"]) * 1e-6
        pp_output_lines["i_from_ka"] = pgm_output_lines["i_from"] * 1e-3
        pp_output_lines["i_to_ka"] = pgm_output_lines["i_to"] * 1e-3
        pp_output_lines["i_ka"] = np.maximum(pgm_output_lines["i_from"], pgm_output_lines["i_to"]) * 1e-3
        pp_output_lines["vm_from_pu"] = from_nodes["u_pu"].values
        pp_output_lines["vm_to_pu"] = to_nodes["u_pu"].values
        pp_output_lines["va_from_degree"] = from_nodes["u_degree"].values
        pp_output_lines["va_to_degree"] = to_nodes["u_degree"].values
        pp_output_lines["loading_percent"] = pgm_output_lines["loading"] * 1e2

        self.pp_output_data["res_line"] = pp_output_lines

    def _pp_ext_grids_output(self):  # pragma: no cover
        """
        This function converts a power-grid-model Source output array to an External Grid Dataframe of PandaPower.

        Returns:
            a PandaPower Dataframe for the External Grid component
        """
        # TODO: create unit tests for the function
        assert "ext_grid" not in self.pp_output_data
        assert "source" in self.pgm_input_data

        pgm_output_sources = self.pgm_output_data["source"]

        pp_output_ext_grids = pd.DataFrame(
            columns=["p_mw", "q_mvar"], index=self._get_pp_ids("ext_grid", pgm_output_sources["id"])
        )
        pp_output_ext_grids["p_mw"] = pgm_output_sources["p"] * 1e-6
        pp_output_ext_grids["q_mvar"] = pgm_output_sources["q"] * 1e-6

        self.pp_output_data["res_ext_grid"] = pp_output_ext_grids

    def _pp_shunts_output(self):  # pragma: no cover
        """
        This function converts a power-grid-model Shunt output array to a Shunt Dataframe of PandaPower.

        Returns:
            a PandaPower Dataframe for the Shunt component
        """
        # TODO: create unit tests for the function
        assert "shunt" not in self.pp_output_data
        assert "shunt" in self.pgm_input_data

        pgm_input_shunts = self.pgm_input_data["shunt"]

        pgm_output_shunts = self.pgm_output_data["shunt"]

        at_nodes = self.pgm_nodes_lookup.loc[pgm_input_shunts["node"]]

        pp_output_shunts = pd.DataFrame(
            columns=["p_mw", "q_mvar", "vm_pu"], index=self._get_pp_ids("shunt", pgm_output_shunts["id"])
        )
        pp_output_shunts["p_mw"] = pgm_output_shunts["p"] * 1e-6
        pp_output_shunts["q_mvar"] = pgm_output_shunts["q"] * 1e-6
        pp_output_shunts["vm_pu"] = at_nodes["u_pu"].values

        self.pp_output_data["res_shunt"] = pp_output_shunts

    def _pp_sgens_output(self):  # pragma: no cover
        """
        This function converts a power-grid-model Symmetrical Generator output array to a Static Generator Dataframe of
        PandaPower.

        Returns:
            a PandaPower Dataframe for the Static Generator component
        """
        # TODO: create unit tests for the function
        assert "sgen" not in self.pp_output_data
        assert "sym_gen" in self.pgm_input_data

        pgm_output_sym_gens = self.pgm_output_data["sym_gen"]

        pp_output_sgens = pd.DataFrame(
            columns=["p_mw", "q_mvar"], index=self._get_pp_ids("sgen", pgm_output_sym_gens["id"])
        )
        pp_output_sgens["p_mw"] = pgm_output_sym_gens["p"] * 1e-6
        pp_output_sgens["q_mvar"] = pgm_output_sym_gens["q"] * 1e-6

        self.pp_output_data["res_sgen"] = pp_output_sgens

    def _pp_trafos_output(self):  # pragma: no cover
        """
        This function converts a power-grid-model Transformer output array to a Transformer Dataframe of
        PandaPower.

        Returns:
            a PandaPower Dataframe for the Transformer component
        """
        # TODO: create unit tests for the function
        assert "trafo" not in self.pp_output_data
        assert "transformer" in self.pgm_input_data

        pgm_input_transformers = self.pgm_input_data["transformer"]

        pgm_output_transformers = self.pgm_output_data["transformer"]

        from_nodes = self.pgm_nodes_lookup.loc[pgm_input_transformers["from_node"]]
        to_nodes = self.pgm_nodes_lookup.loc[pgm_input_transformers["to_node"]]

        pp_output_trafos = pd.DataFrame(
            columns=[
                "p_hv_mw",
                "q_hv_mvar",
                "p_lv_mw",
                "q_lv_mvar",
                "pl_mw",
                "ql_mvar",
                "i_hv_ka",
                "i_lv_ka",
                "vm_hv_pu",
                "vm_lv_pu",
                "va_hv_degree",
                "va_lv_degree",
                "loading_percent",
            ],
            index=self._get_pp_ids("trafo", pgm_output_transformers["id"]),
        )
        pp_output_trafos["p_hv_mw"] = pgm_output_transformers["p_from"] * 1e-6
        pp_output_trafos["q_hv_mvar"] = pgm_output_transformers["q_from"] * 1e-6
        pp_output_trafos["p_lv_mw"] = pgm_output_transformers["p_to"] * 1e-6
        pp_output_trafos["q_lv_mvar"] = pgm_output_transformers["q_to"] * 1e-6
        pp_output_trafos["pl_mw"] = (pgm_output_transformers["p_from"] + pgm_output_transformers["p_to"]) * 1e-6
        pp_output_trafos["ql_mvar"] = (pgm_output_transformers["q_from"] + pgm_output_transformers["q_to"]) * 1e-6
        pp_output_trafos["i_hv_ka"] = pgm_output_transformers["i_from"] * 1e-3
        pp_output_trafos["i_lv_ka"] = pgm_output_transformers["i_to"] * 1e-3
        pp_output_trafos["vm_hv_pu"] = from_nodes["u_pu"].values
        pp_output_trafos["vm_lv_pu"] = to_nodes["u_pu"].values
        pp_output_trafos["va_hv_degree"] = from_nodes["u_degree"].values
        pp_output_trafos["va_lv_degree"] = to_nodes["u_degree"].values
        pp_output_trafos["loading_percent"] = pgm_output_transformers["loading"] * 1e2

        self.pp_output_data["res_trafo"] = pp_output_trafos

    def _pp_trafos3w_output(self):  # pragma: no cover
        """
        This function converts a power-grid-model Three Winding Transformer output array to a Three Winding Transformer
        Dataframe of PandaPower.

        Returns:
            a PandaPower Dataframe for the Three Winding Transformer component
        """
        # TODO: create unit tests for the function
        assert "trafo3w" not in self.pp_output_data
        assert "three_winding_transformer" in self.pgm_input_data

        pgm_input_transformers3w = self.pgm_input_data["three_winding_transformer"]

        pgm_output_transformers3w = self.pgm_output_data["three_winding_transformer"]

        nodes_1 = self.pgm_nodes_lookup.loc[pgm_input_transformers3w["node_1"]]
        nodes_2 = self.pgm_nodes_lookup.loc[pgm_input_transformers3w["node_2"]]
        nodes_3 = self.pgm_nodes_lookup.loc[pgm_input_transformers3w["node_3"]]

        pp_output_trafos3w = pd.DataFrame(
            columns=[
                "p_hv_mw",
                "q_hv_mvar",
                "p_mv_mw",
                "q_mv_mvar",
                "p_lv_mw",
                "q_lv_mvar",
                "pl_mw",
                "ql_mvar",
                "i_hv_ka",
                "i_mv_ka",
                "i_lv_ka",
                "vm_hv_pu",
                "vm_mv_pu",
                "vm_lv_pu",
                "va_hv_degree",
                "va_mv_degree",
                "va_lv_degree",
                "loading_percent",
            ],
            index=self._get_pp_ids("trafo3w", pgm_output_transformers3w["id"]),
        )

        pp_output_trafos3w["p_hv_mw"] = pgm_output_transformers3w["p_1"] * 1e-6
        pp_output_trafos3w["q_hv_mvar"] = pgm_output_transformers3w["q_1"] * 1e-6
        pp_output_trafos3w["p_mv_mw"] = pgm_output_transformers3w["p_2"] * 1e-6
        pp_output_trafos3w["q_mv_mvar"] = pgm_output_transformers3w["q_2"] * 1e-6
        pp_output_trafos3w["p_lv_mw"] = pgm_output_transformers3w["p_3"] * 1e-6
        pp_output_trafos3w["q_lv_mvar"] = pgm_output_transformers3w["q_3"] * 1e-6
        pp_output_trafos3w["pl_mw"] = (
            pgm_output_transformers3w["p_1"] + pgm_output_transformers3w["p_2"] + pgm_output_transformers3w["p_3"]
        ) * 1e-6
        pp_output_trafos3w["ql_mvar"] = (
            pgm_output_transformers3w["q_1"] + pgm_output_transformers3w["q_2"] + pgm_output_transformers3w["q_3"]
        ) * 1e-6
        pp_output_trafos3w["i_hv_ka"] = pgm_output_transformers3w["i_1"] * 1e-3
        pp_output_trafos3w["i_mv_ka"] = pgm_output_transformers3w["i_2"] * 1e-3
        pp_output_trafos3w["i_lv_ka"] = pgm_output_transformers3w["i_3"] * 1e-3
        pp_output_trafos3w["vm_hv_pu"] = nodes_1["u_pu"].values
        pp_output_trafos3w["vm_mv_pu"] = nodes_2["u_pu"].values
        pp_output_trafos3w["vm_lv_pu"] = nodes_3["u_pu"].values
        pp_output_trafos3w["va_hv_degree"] = nodes_1["u_degree"].values
        pp_output_trafos3w["va_mv_degree"] = nodes_2["u_degree"].values
        pp_output_trafos3w["va_lv_degree"] = nodes_3["u_degree"].values
        pp_output_trafos3w["loading_percent"] = pgm_output_transformers3w["loading"] * 1e2

        self.pp_output_data["res_trafo3w"] = pp_output_trafos3w

    def _pp_loads_output(self):  # pragma: no cover
        """
        This function converts a power-grid-model Symmetrical Load output array to a Load Dataframe of PandaPower.

        Returns:
            a PandaPower Dataframe for the Load component
        """

        # Create a DataFrame wih all the pgm output loads and index it in the pgm id
        pgm_output_loads = self.pgm_output_data["sym_load"]
        all_loads = pd.DataFrame(pgm_output_loads, index=pgm_output_loads["id"])

        # Create an empty DataFrame with two columns p and q to accumulate all the loads per pp id
        accumulated_loads = pd.DataFrame(columns=["p", "q"], dtype=np.float64)

        # Loop over the load types;
        #   find the pgm ids
        #   select those loads
        #   replace the index by the pp ids
        #   add the p and q columns to the accumulator DataFrame
        for load_type in ["const_power", "const_impedance", "const_current"]:
            pgm_load_ids = self._get_pgm_ids("load", name=load_type)
            selected_loads = all_loads.loc[pgm_load_ids]
            selected_loads.index = pgm_load_ids.index  # The index contains the pp ids
            accumulated_loads = accumulated_loads.add(selected_loads[["p", "q"]], fill_value=0.0)

        # Multiply the values and rename the columns to match pandapower
        accumulated_loads *= 1e-6
        accumulated_loads.columns = ["p_mw", "q_mvar"]

        # Store the results, while assuring that we are not overwriting any data
        assert "res_load" not in self.pp_output_data
        self.pp_output_data["res_load"] = accumulated_loads

    def _pp_asym_loads_output(self):  # pragma: no cover
        """
        This function converts a power-grid-model Asymmetrical Load output array to an Asymmetrical Load Dataframe of
        PandaPower.

        Returns:
            a PandaPower Dataframe for the Asymmetrical Load component
        """
        # TODO: create unit tests for the function
        assert "asymmetric_load" not in self.pp_output_data
        assert "asym_load" in self.pgm_input_data

        pgm_output_asym_loads = self.pgm_output_data["asym_load"]

        pp_asym_load_p = pgm_output_asym_loads["p"] * (1e-6 / 3)
        pp_asym_load_q = pgm_output_asym_loads["q"] * (1e-6 / 3)

        pp_asym_output_loads = pd.DataFrame(
            columns=["p_a_mw", "q_a_mvar", "p_b_mw", "q_b_mvar", "p_c_mw", "q_c_mvar"],
            index=self._get_pp_ids("asymmetric_load", pgm_output_asym_loads["id"]),
        )

        pp_asym_output_loads["p_a_mw"] = pp_asym_load_p
        pp_asym_output_loads["q_a_mvar"] = pp_asym_load_q
        pp_asym_output_loads["p_b_mw"] = pp_asym_load_p
        pp_asym_output_loads["q_b_mvar"] = pp_asym_load_q
        pp_asym_output_loads["p_c_mw"] = pp_asym_load_p
        pp_asym_output_loads["q_c_mvar"] = pp_asym_load_q

        self.pp_output_data["res_asymmetric_load"] = pp_asym_output_loads

    def _pp_asym_gens_output(self):  # pragma: no cover
        """
        This function converts a power-grid-model Asymmetrical Generator output array to an Asymmetric Static Generator
        Dataframe of PandaPower.

        Returns:
            a PandaPower Dataframe for the Asymmetric Static Generator component
        """
        # TODO: create unit tests for the function
        assert "asymmetric_sgen" not in self.pp_output_data
        assert "asym_gen" in self.pgm_input_data

        pgm_output_asym_gens = self.pgm_output_data["asym_gen"]

        pp_asym_gen_p = pgm_output_asym_gens["p"] * (1e-6 / 3)
        pp_asym_gen_q = pgm_output_asym_gens["q"] * (1e-6 / 3)

        pp_output_asym_gens = pd.DataFrame(
            columns=["p_a_mw", "q_a_mvar", "p_b_mw", "q_b_mvar", "p_c_mw", "q_c_mvar"],
            index=self._get_pp_ids("asymmetric_sgen", pgm_output_asym_gens["id"]),
        )

        pp_output_asym_gens["p_a_mw"] = pp_asym_gen_p
        pp_output_asym_gens["q_a_mvar"] = pp_asym_gen_q
        pp_output_asym_gens["p_b_mw"] = pp_asym_gen_p
        pp_output_asym_gens["q_b_mvar"] = pp_asym_gen_q
        pp_output_asym_gens["p_c_mw"] = pp_asym_gen_p
        pp_output_asym_gens["q_c_mvar"] = pp_asym_gen_q

        self.pp_output_data["res_asymmetric_sgen"] = pp_output_asym_gens

    def _generate_ids(self, pp_table: str, pp_idx: pd.Index, name: Optional[str] = None) -> np.arange:
        """
        Generate numerical power-grid-model IDs for a PandaPower component

        Args:
            pp_table: Table name (e.g. "bus")
            pp_idx: PandaPower component identifier

        Returns:
            the generated IDs
        """
        key = (pp_table, name)
        assert key not in self.idx_lookup
        n_objects = len(pp_idx)
        pgm_idx = np.arange(start=self.next_idx, stop=self.next_idx + n_objects, dtype=np.int32)
        self.idx[key] = pd.Series(pgm_idx, index=pp_idx)
        self.idx_lookup[key] = pd.Series(pp_idx, index=pgm_idx)
        self.next_idx += n_objects
        return pgm_idx

    def _get_pgm_ids(
        self, pp_table: str, pp_idx: Optional[Union[pd.Series, np.array]] = None, name: Optional[str] = None
    ) -> pd.Series:
        """
        Get numerical power-grid-model IDs for a PandaPower component

        Args:
            pp_table: Table name (e.g. "bus")
            pp_idx: PandaPower component identifier

        Returns:
            the power-grid-model IDs if they were previously generated
        """
        key = (pp_table, name)
        if key not in self.idx:
            raise KeyError(f"No indexes have been created for '{pp_table}' (name={name})!")
        if pp_idx is None:
            return self.idx[key]
        return self.idx[key][pp_idx]

    def _get_pp_ids(self, pp_table: str, pgm_idx: Optional[pd.Series] = None, name: Optional[str] = None) -> pd.Series:
        """
        Get numerical PandaPower IDs for a PandaPower component

        Args:
            pp_table: Table name (e.g. "bus")
            pgm_idx: power-grid-model component identifier

        Returns:
            the PandaPower IDs if they were previously generated
        """
        key = (pp_table, name)
        if key not in self.idx_lookup:
            raise KeyError(f"No indexes have been created for '{pp_table}' (name={name})!")
        if pgm_idx is None:
            return self.idx_lookup[key]
        return self.idx_lookup[key][pgm_idx]

    @staticmethod
    def _get_tap_size(pp_trafo: pd.DataFrame) -> np.ndarray:
        """
        Calculate the "tap size" of Transformers

        Args:
            pp_trafo: PandaPower dataframe with information about the Transformers in
            the Network (e.g. "hv_bus", "i0_percent")

        Returns:
            the "tap size" of Transformers
        """
        tap_side_hv = np.array(pp_trafo["tap_side"] == "hv")
        tap_side_lv = np.array(pp_trafo["tap_side"] == "lv")
        tap_step_multiplier = pp_trafo["tap_step_percent"] * (1e-2 * 1e3)

        tap_size = np.empty(shape=len(pp_trafo), dtype=np.float64)
        tap_size[tap_side_hv] = tap_step_multiplier[tap_side_hv] * pp_trafo["vn_hv_kv"][tap_side_hv]
        tap_size[tap_side_lv] = tap_step_multiplier[tap_side_lv] * pp_trafo["vn_lv_kv"][tap_side_lv]

        return tap_size

    @staticmethod
    def _get_transformer_tap_side(tap_side: np.ndarray) -> np.ndarray:
        """
        Get the enumerated "tap side" of Transformers

        Args:
            tap_side: PandaPower series with information about the "tap_side" attribute

        Returns:
            the enumerated "tap side"
        """

        # Both "hv" and None should be converted to BranchSide.from_side
        new_tap_side = np.full(shape=tap_side.shape, fill_value=BranchSide.from_side)
        new_tap_side[tap_side == "lv"] = BranchSide.to_side

        return new_tap_side

    @staticmethod
    def _get_3wtransformer_tap_side(tap_side: np.ndarray) -> np.ndarray:
        """
        Get the enumerated "tap side" of Three Winding Transformers

        Args:
            tap_side: PandaPower series with information about the "tap_side" attribute

        Returns:
            the enumerated "tap side"
        """
        # Both "hv" and None should be converted to Branch3Side.side_1
        new_tap_side = np.full(shape=tap_side.shape, fill_value=Branch3Side.side_1)
        new_tap_side[tap_side == "mv"] = Branch3Side.side_2
        new_tap_side[tap_side == "lv"] = Branch3Side.side_3

        return new_tap_side

    @staticmethod
    def _get_3wtransformer_tap_size(pp_3wtrafo: pd.DataFrame) -> np.ndarray:
        """
        Calculate the "tap size" of Three Winding Transformers

        Args:
            pp_3wtrafo: PandaPower dataframe with information about the Three Winding Transformers in
            the Network (e.g. "hv_bus", "i0_percent")

        Returns:
            the "tap size" of Three Winding Transformers
        """
        tap_side_hv = np.array(pp_3wtrafo["tap_side"] == "hv")
        tap_side_mv = np.array(pp_3wtrafo["tap_side"] == "mv")
        tap_side_lv = np.array(pp_3wtrafo["tap_side"] == "lv")

        tap_step_multiplier = pp_3wtrafo["tap_step_percent"] * (1e-2 * 1e3)

        tap_size = np.empty(shape=len(pp_3wtrafo), dtype=np.float64)
        tap_size[tap_side_hv] = tap_step_multiplier[tap_side_hv] * pp_3wtrafo["vn_hv_kv"][tap_side_hv]
        tap_size[tap_side_mv] = tap_step_multiplier[tap_side_mv] * pp_3wtrafo["vn_mv_kv"][tap_side_mv]
        tap_size[tap_side_lv] = tap_step_multiplier[tap_side_lv] * pp_3wtrafo["vn_lv_kv"][tap_side_lv]

        return tap_size

    @staticmethod
    def get_individual_switch_states(component: pd.DataFrame, switches: pd.DataFrame, bus: str) -> pd.Series:
        """
        Get the state of an individual switch. Can be open or closed.

        Args:
            component: PandaPower dataframe with information about the component that is connected to the switch.
            Can be a Line dataframe, Transformer dataframe or Three Winding Transformer dataframe.

            switches: PandaPower dataframe with information about the switches, has
            such attributes as: "element", "bus", "closed"

            bus: name of the bus attribute that the component connects to (e.g "hv_bus", "from_bus", "lv_bus", etc.)

        Returns:
            the "closed" value of a Switch
        """
        switch_state = (
            component[["index", bus]]
            .merge(
                switches,
                how="left",
                left_on=["index", bus],
                right_on=["element", "bus"],
            )
            .fillna(True)
            .set_index(component.index)
        )
        return pd.Series(switch_state["closed"])

    def get_switch_states(self, pp_table: str) -> pd.DataFrame:
        """
        Return switch states of either Lines or Transformers

        Args:
            pp_table: Table name (e.g. "bus")

        Returns:
            the switch states of either Lines or Transformers
        """
        if pp_table == "line":
            element_type = "l"
            bus1 = "from_bus"
            bus2 = "to_bus"
        elif pp_table == "trafo":
            element_type = "t"
            bus1 = "hv_bus"
            bus2 = "lv_bus"
        else:
            raise KeyError(f"Can't get switch states for {pp_table}")

        component = self.pp_input_data[pp_table]
        component["index"] = component.index

        # Select the appropriate switches and columns
        pp_switches = self.pp_input_data["switch"]
        pp_switches = pp_switches[pp_switches["et"] == element_type]
        pp_switches = pp_switches[["element", "bus", "closed"]]

        pp_from_switches = self.get_individual_switch_states(component[["index", bus1]], pp_switches, bus1)
        pp_to_switches = self.get_individual_switch_states(component[["index", bus2]], pp_switches, bus2)

        return pd.DataFrame({"from": pp_from_switches, "to": pp_to_switches})

    def get_trafo3w_switch_states(self, trafo3w: pd.DataFrame) -> pd.DataFrame:
        """
        Return switch states of Three Winding Transformers

        Args:
            trafo3w: PandaPower dataframe with information about the Three Winding Transformers.

        Returns:
            the switch states of Three Winding Transformers
        """
        element_type = "t3"
        bus1 = "hv_bus"
        bus2 = "mv_bus"
        bus3 = "lv_bus"
        trafo3w["index"] = trafo3w.index

        # Select the appropriate switches and columns
        pp_switches = self.pp_input_data["switch"]
        pp_switches = pp_switches[pp_switches["et"] == element_type]
        pp_switches = pp_switches[["element", "bus", "closed"]]

        # Join the switches with the three winding trafo three times, for the hv_bus, mv_bus and once for the lv_bus
        pp_1_switches = self.get_individual_switch_states(trafo3w[["index", bus1]], pp_switches, bus1)
        pp_2_switches = self.get_individual_switch_states(trafo3w[["index", bus2]], pp_switches, bus2)
        pp_3_switches = self.get_individual_switch_states(trafo3w[["index", bus3]], pp_switches, bus3)

        return pd.DataFrame(
            data={"side_1": pp_1_switches, "side_2": pp_2_switches, "side_3": pp_3_switches}, index=trafo3w.index
        )

    def get_trafo_winding_types(self) -> pd.DataFrame:
        """
        This function extracts Transformers' "winding_type" attribute through "vector_group" attribute or
        through "std_type" attribute.

        Returns:
            the "from" and "to" winding types of a transformer
        """

        @lru_cache
        def vector_group_to_winding_types(vector_group: str) -> pd.Series:
            match = TRAFO_CONNECTION_RE.fullmatch(vector_group)
            if not match:
                raise ValueError(f"Invalid transformer connection string: '{vector_group}'")
            winding_from = get_winding(match.group(1)).value
            winding_to = get_winding(match.group(2)).value
            return pd.Series([winding_from, winding_to])

        @lru_cache
        def std_type_to_winding_types(std_type: str) -> pd.Series:
            return vector_group_to_winding_types(self._std_types["trafo"][std_type]["vector_group"])

        trafo = self.pp_input_data["trafo"]
        if "vector_group" in trafo:
            trafo = trafo["vector_group"].apply(vector_group_to_winding_types)
        else:
            trafo = trafo["std_type"].apply(std_type_to_winding_types)
        trafo.columns = ["winding_from", "winding_to"]
        return trafo

    def get_trafo3w_winding_types(self) -> pd.DataFrame:
        """
        This function extracts Three Winding Transformers' "winding_type" attribute through "vector_group" attribute or
        through "std_type" attribute.

        Returns:
            the three winding types of Three Winding Transformers
        """

        @lru_cache
        def vector_group_to_winding_types(vector_group: str) -> pd.Series:
            match = TRAFO3_CONNECTION_RE.fullmatch(vector_group)
            if not match:
                raise ValueError(f"Invalid transformer connection string: '{vector_group}'")
            winding_1 = get_winding(match.group(1)).value
            winding_2 = get_winding(match.group(2)).value
            winding_3 = get_winding(match.group(3)).value
            return pd.Series([winding_1, winding_2, winding_3])

        @lru_cache
        def std_type_to_winding_types(std_type: str) -> pd.Series:
            return vector_group_to_winding_types(self._std_types["trafo3w"][std_type]["vector_group"])

        trafo3w = self.pp_input_data["trafo3w"]
        if "vector_group" in trafo3w:
            trafo3w = trafo3w["vector_group"].apply(vector_group_to_winding_types)
        else:
            trafo3w = trafo3w["std_type"].apply(std_type_to_winding_types)
        trafo3w.columns = ["winding_1", "winding_2", "winding_3"]
        return trafo3w

    def _get_pp_attr(self, table: str, attribute: str, default: Optional[Union[float, bool]] = None) -> np.ndarray:
        """
        Returns the selected PandaPower attribute from the selected PandaPower table.

        Args:
            table: Table name (e.g. "bus")
            attribute: an attribute from the table (e.g "vn_kv")

        Returns:
            the selected PandaPower attribute from the selected PandaPower table
        """
        pp_component_data = self.pp_input_data[table]

        # If the attribute exists, return the values
        if attribute in pp_component_data:
            return pp_component_data[attribute].values

        # Try to find the std_type value for this attribute
        if self._std_types is not None and table in self._std_types and "std_type" in pp_component_data:
            std_types = self._std_types[table]

            @lru_cache
            def get_std_value(std_type_name: str):
                std_type = std_types[std_type_name]
                if attribute in std_type:
                    return std_type[attribute]
                if default is not None:
                    return default
                raise KeyError(f"No '{attribute}' value for '{table}' with std_type '{std_type_name}'.")

            return pp_component_data["std_type"].apply(get_std_value).values

        # Return the default value (assume that broadcasting is handled by the caller / numpy)
        if default is None:
            raise KeyError(f"No '{attribute}' value for '{table}'.")
        return np.array([default])

    def get_id(self, pp_table: str, pp_idx: int, name: Optional[str] = None) -> int:
        """
        Get a numerical ID previously associated with the supplied table / index combination

        Args:
            pp_table: Table name (e.g. "bus")
            pp_idx: PandaPower component identifier

        Returns:
            The associated id
        """
        return self.idx[(pp_table, name)][pp_idx]

    def lookup_id(self, pgm_id: int) -> Dict[str, Union[str, int]]:
        """
        Retrieve the original name / key combination of a pgm object

        Args:
            pgm_id: a unique numerical ID

        Returns:
            The original table / index combination
        """
        for (table, name), indices in self.idx_lookup.items():
            if pgm_id in indices:
                if name:
                    return {"table": table, "name": name, "index": indices[pgm_id]}
                return {"table": table, "index": indices[pgm_id]}
        raise KeyError(pgm_id)<|MERGE_RESOLUTION|>--- conflicted
+++ resolved
@@ -548,15 +548,9 @@
         pgm_transformers["p0"] = self._get_pp_attr("trafo", "pfe_kw") * parallel * 1e3
         pgm_transformers["winding_from"] = winding_types["winding_from"]
         pgm_transformers["winding_to"] = winding_types["winding_to"]
-<<<<<<< HEAD
-        pgm_transformers["clock"] = np.round(self._get_pp_attr("trafo", "shift_degree", 0.0) / 30) % 12
-        pgm_transformers["tap_pos"] = np.where(np.equal(tap_side, None), tap_nom, tap_pos)
-        pgm_transformers["tap_side"] = self._get_transformer_tap_side(tap_side)
-=======
         pgm_transformers["clock"] = round(self._get_pp_attr("trafo", "shift_degree", 0.0) / 30) % 12
         pgm_transformers["tap_pos"] = self._get_pp_attr("trafo", "tap_pos", np.nan)
         pgm_transformers["tap_side"] = self._get_transformer_tap_side(self._get_pp_attr("trafo", "tap_side"))
->>>>>>> 21f07fef
         pgm_transformers["tap_min"] = self._get_pp_attr("trafo", "tap_min", np.nan)
         pgm_transformers["tap_max"] = self._get_pp_attr("trafo", "tap_max", np.nan)
         pgm_transformers["tap_nom"] = tap_nom
@@ -634,19 +628,12 @@
         pgm_3wtransformers["winding_1"] = winding_type["winding_1"]
         pgm_3wtransformers["winding_2"] = winding_type["winding_2"]
         pgm_3wtransformers["winding_3"] = winding_type["winding_3"]
-<<<<<<< HEAD
-        pgm_3wtransformers["clock_12"] = np.round(self._get_pp_attr("trafo3w", "shift_mv_degree", 0.0) / 30.0) % 12
-        pgm_3wtransformers["clock_13"] = np.round(self._get_pp_attr("trafo3w", "shift_lv_degree", 0.0) / 30.0) % 12
-        pgm_3wtransformers["tap_pos"] = np.where(np.equal(tap_side, None), tap_nom, tap_pos)
-        pgm_3wtransformers["tap_side"] = self._get_3wtransformer_tap_side(tap_side)
-=======
         pgm_3wtransformers["clock_12"] = round(self._get_pp_attr("trafo3w", "shift_mv_degree", 0.0) / 30.0) % 12
         pgm_3wtransformers["clock_13"] = round(self._get_pp_attr("trafo3w", "shift_lv_degree", 0.0) / 30.0) % 12
         pgm_3wtransformers["tap_pos"] = self._get_pp_attr("trafo3w", "tap_pos", np.nan)
         pgm_3wtransformers["tap_side"] = self._get_3wtransformer_tap_side(
             pd.Series(self._get_pp_attr("trafo3w", "tap_side"))
         )
->>>>>>> 21f07fef
         pgm_3wtransformers["tap_min"] = self._get_pp_attr("trafo3w", "tap_min", np.nan)
         pgm_3wtransformers["tap_max"] = self._get_pp_attr("trafo3w", "tap_max", np.nan)
         pgm_3wtransformers["tap_nom"] = tap_nom
