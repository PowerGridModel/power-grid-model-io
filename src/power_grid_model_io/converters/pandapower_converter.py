# SPDX-FileCopyrightText: 2022 Contributors to the Power Grid Model project <dynamic.grid.calculation@alliander.com>
#
# SPDX-License-Identifier: MPL-2.0
"""
Panda Power Converter
"""
import re
from functools import lru_cache
from typing import Dict, Mapping, Optional, Tuple, Union

import numpy as np
import pandas as pd
from power_grid_model import Branch3Side, BranchSide, LoadGenType, initialize_array
from power_grid_model.data_types import Dataset

from power_grid_model_io.converters.base_converter import BaseConverter
from power_grid_model_io.data_types import ExtraInfoLookup
from power_grid_model_io.functions import get_winding

StdTypes = Mapping[str, Mapping[str, Mapping[str, Union[float, int, str]]]]
PandaPowerData = Mapping[str, pd.DataFrame]

CONNECTION_PATTERN_PP = re.compile(r"(Y|YN|D|Z|ZN)(y|yn|d|z|zn)\d*")
CONNECTION_PATTERN_PP_3WDG = re.compile(r"(Y|YN|D|Z|ZN)(y|yn|d|z|zn)(y|yn|d|z|zn)\d*")


class PandaPowerConverter(BaseConverter[PandaPowerData]):
    """
    Panda Power Converter
    """

    __slots__ = ("_std_types", "pp_data", "pgm_data", "idx", "idx_lookup", "next_idx", "system_frequency")

    def __init__(self, std_types: Optional[StdTypes] = None, system_frequency: float = 50.0):
        """
        Prepare some member variables and optionally load "std_types"
        Args:
            std_types: standard type database of possible Line, Transformer and Three Winding Transformer types
            system_frequency: fundamental frequency of the alternating current and voltage in the Network measured in Hz
        """
        super().__init__(source=None, destination=None)
        self._std_types: StdTypes = std_types if std_types is not None else {}
        self.system_frequency: float = system_frequency
        self.pp_data: PandaPowerData = {}
        self.pgm_data: Dataset = {}
        self.idx: Dict[Tuple[str, Optional[str]], pd.Series] = {}
        self.idx_lookup: Dict[Tuple[str, Optional[str]], pd.Series] = {}
        self.next_idx = 0

    def _parse_data(
        self, data: PandaPowerData, data_type: str, extra_info: Optional[ExtraInfoLookup] = None
    ) -> Dataset:
        """
        Set up for conversion from PandaPower to power-grid-model
        Args:
            data: PandaPowerData, i.e. a dictionary with the components as keys and pd.DataFrames as values, with
            attribute names as columns and their values in the table
            data_type: power-grid-model data type, i.e. "input" or "update"
            extra_info: an optional dictionary where extra component info (that can't be specified in
            power-grid-model data) can be specified

        Returns:
            Converted power-grid-model data
        """

        # Clear pgm data
        self.pgm_data = {}
        self.idx_lookup = {}
        self.next_idx = 0

        # Set pandas data
        self.pp_data = data
        # Convert
        if data_type == "input":
            self._create_input_data()
        else:
            raise ValueError(f"Data type: '{data_type}' is not implemented")

        # Construct extra_info
        if extra_info is not None:
            for (pp_table, name), indices in self.idx_lookup.items():
                for pgm_idx, pp_idx in zip(indices.index, indices):
                    if name:
                        extra_info[pgm_idx] = {"id_reference": {"table": pp_table, "name": name, "index": pp_idx}}
                    else:
                        extra_info[pgm_idx] = {"id_reference": {"table": pp_table, "index": pp_idx}}

        return self.pgm_data

    def _serialize_data(self, data: Dataset, extra_info: Optional[ExtraInfoLookup]) -> PandaPowerData:
        raise NotImplementedError()

    def _create_input_data(self):
        """
        Performs the conversion from PandaPower to power-grid-model by calling individual conversion functions
        """
        self._create_pgm_input_nodes()
        self._create_pgm_input_lines()
        self._create_pgm_input_sources()
        self._create_pgm_input_sym_loads()
        self._create_pgm_input_asym_loads()
        self._create_pgm_input_shunts()
        self._create_pgm_input_transformers()
        self._create_pgm_input_sym_gens()
        self._create_pgm_input_asym_gens()
        self._create_pgm_input_three_winding_transformers()
        self._create_pgm_input_links()
<<<<<<< HEAD
        self._create_pgm_input_storage()
        self._create_pgm_input_impedance()
=======
        self._create_pgm_input_ward()
        self._create_pgm_input_xward()
        self._create_pgm_input_motor()
>>>>>>> 685dbd58

    def _create_pgm_input_nodes(self):
        """
        This function converts a Bus Dataframe of PandaPower to a power-grid-model Node input array.

        Returns:
            returns a power-grid-model structured array for the Node component
        """
        assert "node" not in self.pgm_data

        pp_busses = self.pp_data["bus"]

        if pp_busses.empty:
            return

        pgm_nodes = initialize_array(data_type="input", component_type="node", shape=len(pp_busses))
        pgm_nodes["id"] = self._generate_ids("bus", pp_busses.index)
        pgm_nodes["u_rated"] = self._get_pp_attr("bus", "vn_kv") * 1e3

        self.pgm_data["node"] = pgm_nodes

    def _create_pgm_input_lines(self):
        """
        This function converts a Line Dataframe of PandaPower to a power-grid-model Line input array.

        Returns:
            returns a power-grid-model structured array for the Line component
        """
        assert "line" not in self.pgm_data

        pp_lines = self.pp_data["line"]

        if pp_lines.empty:
            return

        switch_states = self.get_switch_states("line")
        in_service = self._get_pp_attr("line", "in_service")
        length_km = self._get_pp_attr("line", "length_km")
        parallel = self._get_pp_attr("line", "parallel")
        c_nf_per_km = self._get_pp_attr("line", "c_nf_per_km")
        multiplier = length_km / parallel

        # The formula for tan1 = R_1 / Xc_1 = (g * 1e-6) / (2 * pi * f * c * 1e-9) = g / (2 * pi * f * c * 1e-3)

        pgm_lines = initialize_array(data_type="input", component_type="line", shape=len(pp_lines))
        pgm_lines["id"] = self._generate_ids("line", pp_lines.index)
        pgm_lines["from_node"] = self._get_ids("bus", pp_lines["from_bus"])
        pgm_lines["from_status"] = in_service & switch_states["from"]
        pgm_lines["to_node"] = self._get_ids("bus", pp_lines["to_bus"])
        pgm_lines["to_status"] = in_service & switch_states["to"]
        pgm_lines["r1"] = self._get_pp_attr("line", "r_ohm_per_km") * multiplier
        pgm_lines["x1"] = self._get_pp_attr("line", "x_ohm_per_km") * multiplier
        pgm_lines["c1"] = c_nf_per_km * length_km * parallel * 1e-9
        pgm_lines["tan1"] = (
            self._get_pp_attr("line", "g_us_per_km") / c_nf_per_km / (2 * np.pi * self.system_frequency * 1e-3)
        )
        pgm_lines["i_n"] = (self._get_pp_attr("line", "max_i_ka") * 1e3) * self._get_pp_attr("line", "df") * parallel

        self.pgm_data["line"] = pgm_lines

    def _create_pgm_input_sources(self):
        """
        This function converts External Grid Dataframe of PandaPower to a power-grid-model Source input array.

        Returns:
            returns a power-grid-model structured array for the Source component
        """
        assert "source" not in self.pgm_data

        pp_ext_grid = self.pp_data["ext_grid"]

        if pp_ext_grid.empty:
            return

        pgm_sources = initialize_array(data_type="input", component_type="source", shape=len(pp_ext_grid))
        pgm_sources["id"] = self._generate_ids("ext_grid", pp_ext_grid.index)
        pgm_sources["node"] = self._get_ids("bus", pp_ext_grid["bus"])
        pgm_sources["status"] = self._get_pp_attr("ext_grid", "in_service")
        pgm_sources["u_ref"] = self._get_pp_attr("ext_grid", "vm_pu")
        pgm_sources["rx_ratio"] = self._get_pp_attr("ext_grid", "rx_max")
        pgm_sources["u_ref_angle"] = self._get_pp_attr("ext_grid", "va_degree") * (np.pi / 180)
        pgm_sources["sk"] = self._get_pp_attr("ext_grid", "s_sc_max_mva", np.nan) * 1e6

        self.pgm_data["source"] = pgm_sources

    def _create_pgm_input_shunts(self):
        """
        This function converts a Shunt Dataframe of PandaPower to a power-grid-model Shunt input array.

        Returns:
            returns a power-grid-model structured array for the Shunt component
        """
        assert "shunt" not in self.pgm_data

        pp_shunts = self.pp_data["shunt"]

        if pp_shunts.empty:
            return

        vn_kv_2 = self._get_pp_attr("shunt", "vn_kv") * self._get_pp_attr("shunt", "vn_kv")

        pgm_shunts = initialize_array(data_type="input", component_type="shunt", shape=len(pp_shunts))
        pgm_shunts["id"] = self._generate_ids("shunt", pp_shunts.index)
        pgm_shunts["node"] = self._get_ids("bus", pp_shunts["bus"])
        pgm_shunts["status"] = self._get_pp_attr("shunt", "in_service")
        pgm_shunts["g1"] = self._get_pp_attr("shunt", "p_mw") * self._get_pp_attr("shunt", "step") / vn_kv_2
        pgm_shunts["b1"] = -(self._get_pp_attr("shunt", "q_mvar") * self._get_pp_attr("shunt", "step")) / vn_kv_2

        self.pgm_data["shunt"] = pgm_shunts

    def _create_pgm_input_sym_gens(self):
        """
        This function converts a Static Generator Dataframe of PandaPower to a power-grid-model
        Symmetrical Generator input array.

        Returns:
            returns a power-grid-model structured array for the Symmetrical Generator component
        """
        assert "sym_gen" not in self.pgm_data

        pp_sgens = self.pp_data["sgen"]

        if pp_sgens.empty:
            return

        pgm_sym_gens = initialize_array(data_type="input", component_type="sym_gen", shape=len(pp_sgens))
        pgm_sym_gens["id"] = self._generate_ids("sgen", pp_sgens.index)
        pgm_sym_gens["node"] = self._get_ids("bus", pp_sgens["bus"])
        pgm_sym_gens["status"] = self._get_pp_attr("sgen", "in_service")
        pgm_sym_gens["p_specified"] = self._get_pp_attr("sgen", "p_mw") * 1e6 * self._get_pp_attr("sgen", "scaling")
        pgm_sym_gens["q_specified"] = self._get_pp_attr("sgen", "q_mvar") * 1e6 * self._get_pp_attr("sgen", "scaling")
        pgm_sym_gens["type"] = LoadGenType.const_power

        self.pgm_data["sym_gen"] = pgm_sym_gens

    def _create_pgm_input_asym_gens(self):  # pragma: no cover
        """
        This function converts an Asymmetric Static Generator Dataframe of PandaPower to a power-grid-model
        Asymmetrical Generator input array.

        Returns:
            returns a power-grid-model structured array for the Asymmetrical Generator component
        """
        # TODO: create unit tests for asym_gen conversion
        assert "asym_gen" not in self.pgm_data

        pp_asym_gens = self.pp_data["asymmetric_sgen"]

        if pp_asym_gens.empty:
            return

        scaling = self._get_pp_attr("asymmetric_sgen", "scaling")
        multiplier = 1e6 * scaling

        pgm_asym_gens = initialize_array(data_type="input", component_type="asym_gen", shape=len(pp_asym_gens))
        pgm_asym_gens["id"] = self._generate_ids("asymmetric_sgen", pp_asym_gens.index)
        pgm_asym_gens["node"] = self._get_ids("bus", pp_asym_gens["bus"])
        pgm_asym_gens["status"] = self._get_pp_attr("asymmetric_sgen", "in_service")
        pgm_asym_gens["p_specified"] = (
            np.array(
                self._get_pp_attr("asymmetric_sgen", "p_a_mw"),
                self._get_pp_attr("asymmetric_sgen", "p_b_mw"),
                self._get_pp_attr("asymmetric_sgen", "p_c_mw"),
            )
            * multiplier
        )
        pgm_asym_gens["q_specified"] = (
            np.array(
                self._get_pp_attr("asymmetric_sgen", "q_a_mvar"),
                self._get_pp_attr("asymmetric_sgen", "q_b_mvar"),
                self._get_pp_attr("asymmetric_sgen", "q_c_mvar"),
            )
            * multiplier
        )
        pgm_asym_gens["type"] = LoadGenType.const_power

        self.pgm_data["asym_gen"] = pgm_asym_gens

    def _create_pgm_input_sym_loads(self):
        """
        This function converts a Load Dataframe of PandaPower to a power-grid-model
        Symmetrical Load input array. For one load in PandaPower there are three loads in
        power-grid-model created.

        Returns:
            returns a power-grid-model structured array for the Symmetrical Load component
        """
        assert "sym_load" not in self.pgm_data

        pp_loads = self.pp_data["load"]

        if pp_loads.empty:
            return

        n_loads = len(pp_loads)

        pgm_sym_loads = initialize_array(data_type="input", component_type="sym_load", shape=3 * n_loads)

        const_i_multiplier = (
            self._get_pp_attr("load", "const_i_percent") * self._get_pp_attr("load", "scaling") * (1e-2 * 1e6)
        )
        const_z_multiplier = (
            self._get_pp_attr("load", "const_z_percent") * self._get_pp_attr("load", "scaling") * (1e-2 * 1e6)
        )
        const_p_multiplier = (1e6 - const_i_multiplier - const_z_multiplier) * pp_loads["scaling"]

        pgm_sym_loads["id"][:n_loads] = self._generate_ids("load", pp_loads.index, name="const_power")
        pgm_sym_loads["node"][:n_loads] = self._get_ids("bus", pp_loads["bus"])
        pgm_sym_loads["status"][:n_loads] = self._get_pp_attr("load", "in_service")
        pgm_sym_loads["type"][:n_loads] = LoadGenType.const_power
        pgm_sym_loads["p_specified"][:n_loads] = const_p_multiplier * self._get_pp_attr("load", "p_mw")
        pgm_sym_loads["q_specified"][:n_loads] = const_p_multiplier * self._get_pp_attr("load", "q_mvar")

        pgm_sym_loads["id"][n_loads : 2 * n_loads] = self._generate_ids("load", pp_loads.index, name="const_impedance")
        pgm_sym_loads["node"][n_loads : 2 * n_loads] = self._get_ids("bus", pp_loads["bus"])
        pgm_sym_loads["status"][n_loads : 2 * n_loads] = self._get_pp_attr("load", "in_service")
        pgm_sym_loads["type"][n_loads : 2 * n_loads] = LoadGenType.const_impedance
        pgm_sym_loads["p_specified"][n_loads : 2 * n_loads] = const_z_multiplier * self._get_pp_attr("load", "p_mw")
        pgm_sym_loads["q_specified"][n_loads : 2 * n_loads] = const_z_multiplier * self._get_pp_attr("load", "q_mvar")

        pgm_sym_loads["id"][-n_loads:] = self._generate_ids("load", pp_loads.index, name="const_current")
        pgm_sym_loads["node"][-n_loads:] = self._get_ids("bus", pp_loads["bus"])
        pgm_sym_loads["status"][-n_loads:] = self._get_pp_attr("load", "in_service")
        pgm_sym_loads["type"][-n_loads:] = LoadGenType.const_current
        pgm_sym_loads["p_specified"][-n_loads:] = const_i_multiplier * self._get_pp_attr("load", "p_mw")
        pgm_sym_loads["q_specified"][-n_loads:] = const_i_multiplier * self._get_pp_attr("load", "q_mvar")

        self.pgm_data["sym_load"] = pgm_sym_loads

    def _create_pgm_input_asym_loads(self):  # pragma: no cover
        # TODO: create unit tests for asym_load conversion
        assert "asym_load" not in self.pgm_data

        pp_asym_loads = self.pp_data["asymmetric_load"]

        if pp_asym_loads.empty:
            return

        scaling = self._get_pp_attr("asymmetric_load", "scaling")
        multiplier = 1e6 * scaling

        pgm_asym_loads = initialize_array(data_type="input", component_type="asym_load", shape=len(pp_asym_loads))
        pgm_asym_loads["id"] = self._generate_ids("asymmetric_load", pp_asym_loads.index)
        pgm_asym_loads["node"] = self._get_ids("bus", pp_asym_loads["bus"])
        pgm_asym_loads["status"] = self._get_pp_attr("asymmetric_load", "in_service")
        pgm_asym_loads["p_specified"] = (
            np.array(
                self._get_pp_attr("asymmetric_load", "p_a_mw"),
                self._get_pp_attr("asymmetric_load", "p_b_mw"),
                self._get_pp_attr("asymmetric_load", "p_c_mw"),
            )
            * multiplier
        )
        pgm_asym_loads["q_specified"] = (
            np.array(
                self._get_pp_attr("asymmetric_load", "q_a_mvar"),
                self._get_pp_attr("asymmetric_load", "q_b_mvar"),
                self._get_pp_attr("asymmetric_load", "q_c_mvar"),
            )
            * multiplier
        )
        pgm_asym_loads["type"] = LoadGenType.const_power

        self.pgm_data["asym_load"] = pgm_asym_loads

    def _create_pgm_input_transformers(self):
        """
        This function converts a Transformer Dataframe of PandaPower to a power-grid-model
        Transformer input array.

        Returns:
            returns a power-grid-model structured array for the Transformer component
        """
        assert "transformer" not in self.pgm_data

        pp_trafo = self.pp_data["trafo"]

        if pp_trafo.empty:
            return

        switch_states = self.get_switch_states("trafo")
        winding_types = self.get_trafo_winding_types()

        pgm_transformers = initialize_array(data_type="input", component_type="transformer", shape=len(pp_trafo))
        pgm_transformers["id"] = self._generate_ids("trafo", pp_trafo.index)
        pgm_transformers["from_node"] = self._get_ids("bus", pp_trafo["hv_bus"])
        pgm_transformers["from_status"] = self._get_pp_attr("trafo", "in_service") & switch_states["from"]
        pgm_transformers["to_node"] = self._get_ids("bus", pp_trafo["lv_bus"])
        pgm_transformers["to_status"] = self._get_pp_attr("trafo", "in_service") & switch_states["to"]
        pgm_transformers["u1"] = self._get_pp_attr("trafo", "vn_hv_kv") * 1e3
        pgm_transformers["u2"] = self._get_pp_attr("trafo", "vn_lv_kv") * 1e3
        pgm_transformers["sn"] = self._get_pp_attr("trafo", "sn_mva") * self._get_pp_attr("trafo", "parallel") * 1e6
        pgm_transformers["uk"] = self._get_pp_attr("trafo", "vk_percent") * 1e-2
        pgm_transformers["pk"] = (
            self._get_pp_attr("trafo", "vkr_percent")
            * self._get_pp_attr("trafo", "sn_mva")
            * self._get_pp_attr("trafo", "parallel")
            * (1e6 * 1e-2)
        )
        pgm_transformers["i0"] = self._get_pp_attr("trafo", "i0_percent") * 1e-2
        pgm_transformers["p0"] = self._get_pp_attr("trafo", "pfe_kw") * self._get_pp_attr("trafo", "parallel") * 1e3
        pgm_transformers["winding_from"] = winding_types["winding_from"]
        pgm_transformers["winding_to"] = winding_types["winding_to"]
        pgm_transformers["clock"] = round(self._get_pp_attr("trafo", "shift_degree") / 30) % 12
        pgm_transformers["tap_pos"] = self._get_pp_attr("trafo", "tap_pos")
        pgm_transformers["tap_side"] = self._get_transformer_tap_side(pp_trafo["tap_side"])
        pgm_transformers["tap_min"] = self._get_pp_attr("trafo", "tap_min")
        pgm_transformers["tap_max"] = self._get_pp_attr("trafo", "tap_max")
        pgm_transformers["tap_nom"] = self._get_pp_attr("trafo", "tap_neutral")
        pgm_transformers["tap_size"] = self._get_tap_size(pp_trafo)

        self.pgm_data["transformer"] = pgm_transformers

    def _create_pgm_input_three_winding_transformers(self):
        """
        This function converts a Three Winding Transformer Dataframe of PandaPower to a power-grid-model
        Three Winding Transformer input array.

        Returns:
            returns a power-grid-model structured array for the Three Winding Transformer component
        """
        assert "three_winding_transformer" not in self.pgm_data

        pp_trafo3w = self.pp_data["trafo3w"]

        if pp_trafo3w.empty:
            return

        sn_hv_mva = self._get_pp_attr("trafo3w", "sn_hv_mva")
        sn_mv_mva = self._get_pp_attr("trafo3w", "sn_mv_mva")
        sn_lv_mva = self._get_pp_attr("trafo3w", "sn_lv_mva")

        switch_states = self.get_trafo3w_switch_states(pp_trafo3w)
        winding_type = self.get_trafo3w_winding_types()

        pgm_3wtransformers = initialize_array(
            data_type="input", component_type="three_winding_transformer", shape=len(pp_trafo3w)
        )
        pgm_3wtransformers["id"] = self._generate_ids("trafo3w", pp_trafo3w.index)
        pgm_3wtransformers["node_1"] = self._get_ids("bus", pp_trafo3w["hv_bus"])
        pgm_3wtransformers["node_2"] = self._get_ids("bus", pp_trafo3w["mv_bus"])
        pgm_3wtransformers["node_3"] = self._get_ids("bus", pp_trafo3w["lv_bus"])
        pgm_3wtransformers["status_1"] = self._get_pp_attr("trafo3w", "in_service") & switch_states.iloc[0, :]
        pgm_3wtransformers["status_2"] = self._get_pp_attr("trafo3w", "in_service") & switch_states.iloc[1, :]
        pgm_3wtransformers["status_3"] = self._get_pp_attr("trafo3w", "in_service") & switch_states.iloc[2, :]
        pgm_3wtransformers["u1"] = self._get_pp_attr("trafo3w", "vn_hv_kv") * 1e3
        pgm_3wtransformers["u2"] = self._get_pp_attr("trafo3w", "vn_mv_kv") * 1e3
        pgm_3wtransformers["u3"] = self._get_pp_attr("trafo3w", "vn_lv_kv") * 1e3
        pgm_3wtransformers["sn_1"] = self._get_pp_attr("trafo3w", "sn_hv_mva") * 1e6
        pgm_3wtransformers["sn_2"] = self._get_pp_attr("trafo3w", "sn_mv_mva") * 1e6
        pgm_3wtransformers["sn_3"] = self._get_pp_attr("trafo3w", "sn_lv_mva") * 1e6
        pgm_3wtransformers["uk_12"] = self._get_pp_attr("trafo3w", "vk_hv_percent") * 1e-2
        pgm_3wtransformers["uk_13"] = self._get_pp_attr("trafo3w", "vk_lv_percent") * 1e-2
        pgm_3wtransformers["uk_23"] = self._get_pp_attr("trafo3w", "vk_mv_percent") * 1e-2

        pgm_3wtransformers["pk_12"] = (
            self._get_pp_attr("trafo3w", "vkr_hv_percent") * np.minimum(sn_hv_mva, sn_mv_mva) * (1e-2 * 1e6)
        )

        pgm_3wtransformers["pk_13"] = (
            self._get_pp_attr("trafo3w", "vkr_lv_percent") * np.minimum(sn_hv_mva, sn_lv_mva) * (1e-2 * 1e6)
        )

        pgm_3wtransformers["pk_23"] = (
            self._get_pp_attr("trafo3w", "vkr_mv_percent") * np.minimum(sn_mv_mva, sn_lv_mva) * (1e-2 * 1e6)
        )

        pgm_3wtransformers["i0"] = self._get_pp_attr("trafo3w", "i0_percent") * 1e-2
        pgm_3wtransformers["p0"] = self._get_pp_attr("trafo3w", "pfe_kw") * 1e3
        pgm_3wtransformers["winding_1"] = winding_type["winding_1"]
        pgm_3wtransformers["winding_2"] = winding_type["winding_2"]
        pgm_3wtransformers["winding_3"] = winding_type["winding_3"]
        pgm_3wtransformers["clock_12"] = round(self._get_pp_attr("trafo3w", "shift_mv_degree") / 30.0) % 12
        pgm_3wtransformers["clock_13"] = round(self._get_pp_attr("trafo3w", "shift_lv_degree") / 30.0) % 12
        pgm_3wtransformers["tap_pos"] = self._get_pp_attr("trafo3w", "tap_pos")
        pgm_3wtransformers["tap_side"] = self._get_3wtransformer_tap_side(
            pd.Series(self._get_pp_attr("trafo3w", "tap_side"))
        )
        pgm_3wtransformers["tap_min"] = self._get_pp_attr("trafo3w", "tap_min")
        pgm_3wtransformers["tap_max"] = self._get_pp_attr("trafo3w", "tap_max")
        pgm_3wtransformers["tap_nom"] = self._get_pp_attr("trafo3w", "tap_neutral")
        pgm_3wtransformers["tap_size"] = self._get_3wtransformer_tap_size(pp_trafo3w)

        self.pgm_data["three_winding_transformer"] = pgm_3wtransformers

    def _create_pgm_input_links(self):
        """
        This function takes a Switch Dataframe of PandaPower, extracts the Switches which have Bus to Bus
        connection and converts them to a power-grid-model Link input array.

        Returns:
            returns a power-grid-model structured array for the Link component
        """
        assert "link" not in self.pgm_data

        pp_switches = self.pp_data["switch"]

        if pp_switches.empty:
            return

        pp_switches = pp_switches[
            self._get_pp_attr("switch", "et") == "b"
        ]  # This should take all the switches which are b2b

        self.pp_data["switch_b2b"] = pp_switches  # Create a table in pp_data for bus to bus switches and then access
        # it to get the closed attribute. We do this so that we could later easily get the closed attribute,
        # if we don't do this the attribute closed will be taken from all the switches, rather than from only bus to
        # bus, that will result in an error

        pgm_links = initialize_array(data_type="input", component_type="link", shape=len(pp_switches))
        pgm_links["id"] = self._generate_ids("switch", pp_switches.index, name="bus_to_bus")
        pgm_links["from_node"] = self._get_ids("bus", pp_switches["bus"])
        pgm_links["to_node"] = self._get_ids("bus", pp_switches["element"])
        pgm_links["from_status"] = self._get_pp_attr("switch_b2b", "closed")
        pgm_links["to_status"] = self._get_pp_attr("switch_b2b", "closed")

        self.pgm_data["link"] = pgm_links

<<<<<<< HEAD
    def _create_pgm_input_storage(self):  # pragma: no cover
        # TODO: create unit tests for the function
        pp_storage = self.pp_data["storage"]

        if pp_storage.empty:
            return

        raise NotImplementedError("Storage is not implemented yet!")

    def _create_pgm_input_impedance(self):  # pragma: no cover
        # TODO: create unit tests for the function
        pp_impedance = self.pp_data["impedance"]

        if pp_impedance.empty:
            return

        raise NotImplementedError("Impedance is not implemented yet!")
=======
    def _create_pgm_input_ward(self):  # pragma: no cover
        # TODO: create unit tests for the function
        pp_wards = self.pp_data["ward"]

        if pp_wards.empty:
            return

        raise NotImplementedError("Ward is not implemented yet!")

    def _create_pgm_input_xward(self):  # pragma: no cover
        # TODO: create unit tests for the function
        pp_xwards = self.pp_data["xward"]

        if pp_xwards.empty:
            return

        raise NotImplementedError("Extended Ward is not implemented yet!")

    def _create_pgm_input_motor(self):  # pragma: no cover
        # TODO: create unit tests for the function
        pp_motors = self.pp_data["motor"]

        if pp_motors.empty:
            return

        raise NotImplementedError("Motor is not implemented yet!")
>>>>>>> 685dbd58

    def _generate_ids(self, pp_table: str, pp_idx: pd.Index, name: Optional[str] = None) -> np.arange:
        """
        Generate numerical power-grid-model IDs for a PandaPower component

        Args:
            pp_table: Table name (e.g. "bus")
            pp_idx: PandaPower component identifier

        Returns:
            The generated IDs
        """
        key = (pp_table, name)
        assert key not in self.idx_lookup
        n_objects = len(pp_idx)
        pgm_idx = np.arange(start=self.next_idx, stop=self.next_idx + n_objects, dtype=np.int32)
        self.idx[key] = pd.Series(pgm_idx, index=pp_idx)
        self.idx_lookup[key] = pd.Series(pp_idx, index=pgm_idx)
        self.next_idx += n_objects
        return pgm_idx

    def _get_ids(self, pp_table: str, pp_idx: pd.Series, name: Optional[str] = None) -> pd.Series:
        """
        Get numerical power-grid-model IDs for a PandaPower component

        Args:
            pp_table: Table name (e.g. "bus")
            pp_idx: PandaPower component identifier

        Returns:
            The IDs if they were previously generated
        """
        key = (pp_table, name)
        if key not in self.idx:
            raise KeyError(f"No indexes have been created for '{pp_table}' (name={name})!")
        return self.idx[key][pp_idx]

    @staticmethod
    def _get_tap_size(pp_trafo: pd.DataFrame) -> np.ndarray:
        """
        Calculate the "tap size" of Transformers

        Args:
            pp_trafo: PandaPower dataframe with information about the Transformers in
            the Network (e.g. "hv_bus", "i0_percent")

        Returns:
            The "tap size" of Transformers
        """
        tap_side_hv = np.array(pp_trafo["tap_side"] == "hv")
        tap_side_lv = np.array(pp_trafo["tap_side"] == "lv")
        tap_step_multiplier = pp_trafo["tap_step_percent"] * (1e-2 * 1e3)

        tap_size = np.empty(shape=len(pp_trafo), dtype=np.float64)
        tap_size[tap_side_hv] = tap_step_multiplier[tap_side_hv] * pp_trafo["vn_hv_kv"][tap_side_hv]
        tap_size[tap_side_lv] = tap_step_multiplier[tap_side_lv] * pp_trafo["vn_lv_kv"][tap_side_lv]

        return tap_size

    @staticmethod
    def _get_transformer_tap_side(tap_side: pd.Series) -> np.ndarray:
        """
        Get the enumerated "tap side" of Transformers

        Args:
            tap_side: PandaPower series with information about the "tap_side" attribute

        Returns:
            The enumerated "tap side"
        """
        new_tap_side = np.array(tap_side)
        new_tap_side[new_tap_side == "hv"] = BranchSide.from_side
        new_tap_side[new_tap_side == "lv"] = BranchSide.to_side

        return new_tap_side

    @staticmethod
    def _get_3wtransformer_tap_side(tap_side: pd.Series) -> np.ndarray:
        """
        Get the enumerated "tap side" of Three Winding Transformers

        Args:
            tap_side: PandaPower series with information about the "tap_side" attribute

        Returns:
            The enumerated "tap side"
        """
        new_tap_side = np.array(tap_side)
        new_tap_side[new_tap_side == "hv"] = Branch3Side.side_1
        new_tap_side[new_tap_side == "mv"] = Branch3Side.side_2
        new_tap_side[new_tap_side == "lv"] = Branch3Side.side_3

        return new_tap_side

    @staticmethod
    def _get_3wtransformer_tap_size(pp_3wtrafo: pd.DataFrame) -> np.ndarray:
        """
        Calculate the "tap size" of Three Winding Transformers

        Args:
            pp_3wtrafo: PandaPower dataframe with information about the Three Winding Transformers in
            the Network (e.g. "hv_bus", "i0_percent")

        Returns:
            The "tap size" of Three Winding Transformers
        """
        tap_side_hv = np.array(pp_3wtrafo["tap_side"] == "hv")
        tap_side_mv = np.array(pp_3wtrafo["tap_side"] == "mv")
        tap_side_lv = np.array(pp_3wtrafo["tap_side"] == "lv")

        tap_step_multiplier = pp_3wtrafo["tap_step_percent"] * (1e-2 * 1e3)

        tap_size = np.empty(shape=len(pp_3wtrafo), dtype=np.float64)
        tap_size[tap_side_hv] = tap_step_multiplier[tap_side_hv] * pp_3wtrafo["vn_hv_kv"][tap_side_hv]
        tap_size[tap_side_mv] = tap_step_multiplier[tap_side_mv] * pp_3wtrafo["vn_mv_kv"][tap_side_mv]
        tap_size[tap_side_lv] = tap_step_multiplier[tap_side_lv] * pp_3wtrafo["vn_lv_kv"][tap_side_lv]

        return tap_size

    @staticmethod
    def get_individual_switch_states(component: pd.DataFrame, switches: pd.DataFrame, bus: str) -> pd.Series:
        """
        Get the state of an individual switch. Can be open or closed.

        Args:
            component: PandaPower dataframe with information about the component that is connected to the switch.
            Can be a Line dataframe, Transformer dataframe or Three Winding Transformer dataframe.

            switches: PandaPower dataframe with information about the switches, has
            such attributes as: "element", "bus", "closed"

            bus: name of the bus attribute that the component connects to (e.g "hv_bus", "from_bus", "lv_bus", etc.)

        Returns:
            The "closed" value of a Switch
        """
        switch_state = (
            component[["index", bus]]
            .merge(
                switches,
                how="left",
                left_on=["index", bus],
                right_on=["element", "bus"],
            )
            .fillna(True)
            .set_index(component.index)
        )
        return switch_state["closed"]

    def get_switch_states(self, pp_table: str) -> pd.DataFrame:
        """
        Return switch states of either Lines or Transformers

        Args:
            pp_table: Table name (e.g. "bus")

        Returns:
            The switch states of either Lines or Transformers
        """
        if pp_table == "line":
            element_type = "l"
            bus1 = "from_bus"
            bus2 = "to_bus"
        elif pp_table == "trafo":
            element_type = "t"
            bus1 = "hv_bus"
            bus2 = "lv_bus"
        else:
            raise KeyError(f"Can't get switch states for {pp_table}")

        component = self.pp_data[pp_table]
        component["index"] = component.index

        # Select the appropriate switches and columns
        pp_switches = self.pp_data["switch"]
        pp_switches = pp_switches[pp_switches["et"] == element_type]
        pp_switches = pp_switches[["element", "bus", "closed"]]

        pp_from_switches = self.get_individual_switch_states(component[["index", bus1]], pp_switches, bus1)
        pp_to_switches = self.get_individual_switch_states(component[["index", bus2]], pp_switches, bus2)

        return pd.DataFrame({"from": pp_from_switches, "to": pp_to_switches})

    def get_trafo3w_switch_states(self, trafo3w: pd.DataFrame) -> pd.DataFrame:
        """
        Return switch states of Three Winding Transformers

        Args:
            trafo3w: PandaPower dataframe with information about the Three Winding Transformers.

        Returns:
            The switch states of Three Winding Transformers
        """
        element_type = "t3"
        bus1 = "hv_bus"
        bus2 = "mv_bus"
        bus3 = "lv_bus"
        trafo3w["index"] = trafo3w.index

        # Select the appropriate switches and columns
        pp_switches = self.pp_data["switch"]
        pp_switches = pp_switches[pp_switches["et"] == element_type]
        pp_switches = pp_switches[["element", "bus", "closed"]]

        # Join the switches with the three winding trafo three times, for the hv_bus, mv_bus and once for the lv_bus
        pp_1_switches = self.get_individual_switch_states(trafo3w, pp_switches, bus1)
        pp_2_switches = self.get_individual_switch_states(trafo3w, pp_switches, bus2)
        pp_3_switches = self.get_individual_switch_states(trafo3w, pp_switches, bus3)

        return pd.DataFrame((pp_1_switches, pp_2_switches, pp_3_switches))

    def get_trafo_winding_types(self) -> pd.DataFrame:
        """
        This function extracts Transformers' "winding_type" attribute through "vector_group" attribute or
        through "std_type" attribute.

        Returns:
            returns the "from" and "to" winding types of a transformer
        """

        @lru_cache
        def vector_group_to_winding_types(vector_group: str) -> pd.Series:
            match = CONNECTION_PATTERN_PP.fullmatch(vector_group)
            if not match:
                raise ValueError(f"Invalid transformer connection string: '{vector_group}'")
            winding_from = get_winding(match.group(1)).value
            winding_to = get_winding(match.group(2)).value
            return pd.Series([winding_from, winding_to])

        @lru_cache
        def std_type_to_winding_types(std_type: str) -> pd.Series:
            return vector_group_to_winding_types(self._std_types["trafo"][std_type]["vector_group"])

        trafo = self.pp_data["trafo"]
        if "vector_group" in trafo:
            trafo = trafo["vector_group"].apply(vector_group_to_winding_types)
        else:
            trafo = trafo["std_type"].apply(std_type_to_winding_types)
        trafo.columns = ["winding_from", "winding_to"]
        return trafo

    def get_trafo3w_winding_types(self) -> pd.DataFrame:
        """
        This function extracts Three Winding Transformers' "winding_type" attribute through "vector_group" attribute or
        through "std_type" attribute.

        Returns:
            returns the three winding types of Three Winding Transformers
        """

        @lru_cache
        def vector_group_to_winding_types(vector_group: str) -> pd.Series:
            match = CONNECTION_PATTERN_PP_3WDG.fullmatch(vector_group)
            if not match:
                raise ValueError(f"Invalid transformer connection string: '{vector_group}'")
            winding_1 = get_winding(match.group(1)).value
            winding_2 = get_winding(match.group(2)).value
            winding_3 = get_winding(match.group(3)).value
            return pd.Series([winding_1, winding_2, winding_3])

        @lru_cache
        def std_type_to_winding_types(std_type: str) -> pd.Series:
            return vector_group_to_winding_types(self._std_types["trafo3w"][std_type]["vector_group"])

        trafo3w = self.pp_data["trafo3w"]
        if "vector_group" in trafo3w:
            trafo3w = trafo3w["vector_group"].apply(vector_group_to_winding_types)
        else:
            trafo3w = trafo3w["std_type"].apply(std_type_to_winding_types)
        trafo3w.columns = ["winding_1", "winding_2", "winding_3"]
        return trafo3w

    def _get_pp_attr(self, table: str, attribute: str, default: Optional[float] = None) -> Union[np.ndarray, float]:
        """
        Returns the selected PandaPower attribute from the selected PandaPower table.

        Args:
            table: Table name (e.g. "bus")
            attribute: an attribute from the table (e.g "vn_kv")

        Returns:
            Returns the selected PandaPower attribute from the selected PandaPower table
        """
        pp_component_data = self.pp_data[table]

        # If the attribute exists, return it
        if attribute in pp_component_data:
            return pp_component_data[attribute]

        # Try to find the std_type value for this attribute
        if self._std_types is not None and table in self._std_types and "std_type" in pp_component_data:
            std_types = self._std_types[table]

            @lru_cache
            def get_std_value(std_type_name: str):
                std_type = std_types[std_type_name]
                if attribute in std_type:
                    return std_type[attribute]
                if default is not None:
                    return default
                raise KeyError(f"No '{attribute}' value for '{table}' with std_type '{std_type_name}'.")

            return pp_component_data["std_type"].apply(get_std_value)

        # Return the default value (assume that broadcasting is handled by the caller / numpy)
        if default is None:
            raise KeyError(f"No '{attribute}' value for '{table}'.")
        return default

    def get_id(self, pp_table: str, pp_idx: int, name: Optional[str] = None) -> int:
        """
        Get a numerical ID previously associated with the supplied table / index combination

        Args:
            pp_table: Table name (e.g. "bus")
            pp_idx: PandaPower component identifier

        Returns:
            The associated id
        """
        return self.idx[(pp_table, name)][pp_idx]

    def lookup_id(self, pgm_id: int) -> Dict[str, Union[str, int]]:
        """
        Retrieve the original name / key combination of a pgm object

        Args:
            pgm_id: a unique numerical ID

        Returns:
            The original table / index combination
        """
        for (table, name), indices in self.idx_lookup.items():
            if pgm_id in indices:
                if name:
                    return {"table": table, "name": name, "index": indices[pgm_id]}
                return {"table": table, "index": indices[pgm_id]}
        raise KeyError(pgm_id)<|MERGE_RESOLUTION|>--- conflicted
+++ resolved
@@ -105,14 +105,11 @@
         self._create_pgm_input_asym_gens()
         self._create_pgm_input_three_winding_transformers()
         self._create_pgm_input_links()
-<<<<<<< HEAD
         self._create_pgm_input_storage()
         self._create_pgm_input_impedance()
-=======
         self._create_pgm_input_ward()
         self._create_pgm_input_xward()
         self._create_pgm_input_motor()
->>>>>>> 685dbd58
 
     def _create_pgm_input_nodes(self):
         """
@@ -531,7 +528,6 @@
 
         self.pgm_data["link"] = pgm_links
 
-<<<<<<< HEAD
     def _create_pgm_input_storage(self):  # pragma: no cover
         # TODO: create unit tests for the function
         pp_storage = self.pp_data["storage"]
@@ -549,7 +545,7 @@
             return
 
         raise NotImplementedError("Impedance is not implemented yet!")
-=======
+
     def _create_pgm_input_ward(self):  # pragma: no cover
         # TODO: create unit tests for the function
         pp_wards = self.pp_data["ward"]
@@ -576,7 +572,6 @@
             return
 
         raise NotImplementedError("Motor is not implemented yet!")
->>>>>>> 685dbd58
 
     def _generate_ids(self, pp_table: str, pp_idx: pd.Index, name: Optional[str] = None) -> np.arange:
         """
