--- conflicted
+++ resolved
@@ -29,11 +29,7 @@
 
     __slots__ = ("pp_input_data", "pgm_input_data", "idx", "idx_lookup", "next_idx", "system_frequency")
 
-<<<<<<< HEAD
-    def __init__(self, std_types: Optional[StdTypes] = None, system_frequency: float = 50.0, base_power: float = 1.0e6):
-=======
-    def __init__(self, system_frequency: float = 50.0):
->>>>>>> 4c4c34b5
+    def __init__(self, system_frequency: float = 50.0, base_power: float = 1.0e6):
         """
         Prepare some member variables
 
@@ -775,7 +771,7 @@
 
         self._merge_to_pgm_data(pgm_name="sym_load", pgm_data_to_add=pgm_sym_loads_from_ward)
 
-    def _create_pgm_input_xwards(self):  # pragma: no cover
+    def _create_pgm_input_xwards(self):
         # TODO: create unit tests for the function
         pp_xwards = self.pp_input_data["xward"]
 
