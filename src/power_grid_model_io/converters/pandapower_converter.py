# SPDX-FileCopyrightText: 2022 Contributors to the Power Grid Model project <dynamic.grid.calculation@alliander.com>
#
# SPDX-License-Identifier: MPL-2.0
"""
Panda Power Converter
"""
from functools import lru_cache
from typing import Dict, Mapping, MutableMapping, Optional, Tuple, Union

import numpy as np
import pandas as pd
from power_grid_model import Branch3Side, BranchSide, LoadGenType, initialize_array
from power_grid_model.data_types import Dataset

from power_grid_model_io.converters.base_converter import BaseConverter
from power_grid_model_io.data_types import ExtraInfoLookup
from power_grid_model_io.functions import get_winding
from power_grid_model_io.utils.regex import TRAFO3_CONNECTION_RE, TRAFO_CONNECTION_RE

StdTypes = Mapping[str, Mapping[str, Mapping[str, Union[float, int, str]]]]
PandaPowerData = MutableMapping[str, pd.DataFrame]


class PandaPowerConverter(BaseConverter[PandaPowerData]):
    """
    Panda Power Converter
    """

    __slots__ = ("_std_types", "pp_input_data", "pgm_input_data", "idx", "idx_lookup", "next_idx", "system_frequency")

    def __init__(self, std_types: Optional[StdTypes] = None, system_frequency: float = 50.0):
        """
        Prepare some member variables and optionally load "std_types"
        Args:
            std_types: standard type database of possible Line, Transformer and Three Winding Transformer types
            system_frequency: fundamental frequency of the alternating current and voltage in the Network measured in Hz
        """
        super().__init__(source=None, destination=None)
        self._std_types: StdTypes = std_types if std_types is not None else {}
        self.system_frequency: float = system_frequency
        self.pp_input_data: PandaPowerData = {}
        self.pgm_input_data: Dataset = {}
        self.idx: Dict[Tuple[str, Optional[str]], pd.Series] = {}
        self.idx_lookup: Dict[Tuple[str, Optional[str]], pd.Series] = {}
        self.next_idx = 0

    def _parse_data(
        self, data: PandaPowerData, data_type: str, extra_info: Optional[ExtraInfoLookup] = None
    ) -> Dataset:
        """
        Set up for conversion from PandaPower to power-grid-model

        Args:
            data: PandaPowerData, i.e. a dictionary with the components as keys and pd.DataFrames as values, with
            attribute names as columns and their values in the table
            data_type: power-grid-model data type, i.e. "input" or "update"
            extra_info: an optional dictionary where extra component info (that can't be specified in
            power-grid-model data) can be specified

        Returns:
            Converted power-grid-model data
        """

        # Clear pgm data
        self.pgm_input_data = {}
        self.idx_lookup = {}
        self.next_idx = 0

        # Set pandas data
        self.pp_input_data = data

        # Convert
        if data_type == "input":
            self._create_input_data()
        else:
            raise ValueError(f"Data type: '{data_type}' is not implemented")

        # Construct extra_info
        if extra_info is not None:
            self._fill_extra_info(extra_info=extra_info)

        return self.pgm_input_data

    def _serialize_data(self, data: Dataset, extra_info: Optional[ExtraInfoLookup]) -> PandaPowerData:
        """
        Set up for conversion from power-grid-model to PandaPower
        """
        raise NotImplementedError()

    def _create_input_data(self):
        """
        Performs the conversion from PandaPower to power-grid-model by calling individual conversion functions
        """
        self._create_pgm_input_nodes()
        self._create_pgm_input_lines()
        self._create_pgm_input_sources()
        self._create_pgm_input_sym_loads()
        self._create_pgm_input_asym_loads()
        self._create_pgm_input_shunts()
        self._create_pgm_input_transformers()
        self._create_pgm_input_sym_gens()
        self._create_pgm_input_asym_gens()
        self._create_pgm_input_three_winding_transformers()
        self._create_pgm_input_links()
        self._create_pgm_input_storage()
        self._create_pgm_input_impedance()
        self._create_pgm_input_ward()
        self._create_pgm_input_xward()
        self._create_pgm_input_motor()

    def _fill_extra_info(self, extra_info: ExtraInfoLookup):
        for (pp_table, name), indices in self.idx_lookup.items():
            for pgm_id, pp_idx in zip(indices.index, indices):
                if name:
                    extra_info[pgm_id] = {"id_reference": {"table": pp_table, "name": name, "index": pp_idx}}
                else:
                    extra_info[pgm_id] = {"id_reference": {"table": pp_table, "index": pp_idx}}

    def _create_pgm_input_nodes(self):
        """
        This function converts a Bus Dataframe of PandaPower to a power-grid-model Node input array.

        Returns:
            a power-grid-model structured array for the Node component
        """
        assert "node" not in self.pgm_input_data

        pp_busses = self.pp_input_data["bus"]

        if pp_busses.empty:
            return

        pgm_nodes = initialize_array(data_type="input", component_type="node", shape=len(pp_busses))
        pgm_nodes["id"] = self._generate_ids("bus", pp_busses.index)
        pgm_nodes["u_rated"] = self._get_pp_attr("bus", "vn_kv") * 1e3

        self.pgm_input_data["node"] = pgm_nodes

    def _create_pgm_input_lines(self):
        """
        This function converts a Line Dataframe of PandaPower to a power-grid-model Line input array.

        Returns:
            a power-grid-model structured array for the Line component
        """
        assert "line" not in self.pgm_input_data

        pp_lines = self.pp_input_data["line"]

        if pp_lines.empty:
            return

        switch_states = self.get_switch_states("line")
        in_service = self._get_pp_attr("line", "in_service", True)
        length_km = self._get_pp_attr("line", "length_km")
        parallel = self._get_pp_attr("line", "parallel", 1)
        c_nf_per_km = self._get_pp_attr("line", "c_nf_per_km")
        multiplier = length_km / parallel

        pgm_lines = initialize_array(data_type="input", component_type="line", shape=len(pp_lines))
        pgm_lines["id"] = self._generate_ids("line", pp_lines.index)
        pgm_lines["from_node"] = self._get_pgm_ids("bus", pp_lines["from_bus"])
        pgm_lines["from_status"] = in_service & switch_states["from"]
        pgm_lines["to_node"] = self._get_pgm_ids("bus", pp_lines["to_bus"])
        pgm_lines["to_status"] = in_service & switch_states["to"]
        pgm_lines["r1"] = self._get_pp_attr("line", "r_ohm_per_km") * multiplier
        pgm_lines["x1"] = self._get_pp_attr("line", "x_ohm_per_km") * multiplier
        pgm_lines["c1"] = c_nf_per_km * length_km * parallel * 1e-9
        # The formula for tan1 = R_1 / Xc_1 = (g * 1e-6) / (2 * pi * f * c * 1e-9) = g / (2 * pi * f * c * 1e-3)
        pgm_lines["tan1"] = (
            self._get_pp_attr("line", "g_us_per_km", 0) / c_nf_per_km / (2 * np.pi * self.system_frequency * 1e-3)
        )
        pgm_lines["i_n"] = (self._get_pp_attr("line", "max_i_ka") * 1e3) * self._get_pp_attr("line", "df", 1) * parallel

        self.pgm_input_data["line"] = pgm_lines

    def _create_pgm_input_sources(self):
        """
        This function converts External Grid Dataframe of PandaPower to a power-grid-model Source input array.

        Returns:
            a power-grid-model structured array for the Source component
        """
        assert "source" not in self.pgm_input_data

        pp_ext_grid = self.pp_input_data["ext_grid"]

        if pp_ext_grid.empty:
            return

        pgm_sources = initialize_array(data_type="input", component_type="source", shape=len(pp_ext_grid))
        pgm_sources["id"] = self._generate_ids("ext_grid", pp_ext_grid.index)
<<<<<<< HEAD
        pgm_sources["node"] = self._get_pgm_ids("bus", self._get_pp_attr("ext_grid", "bus"))
        pgm_sources["status"] = self._get_pp_attr("ext_grid", "in_service")
        pgm_sources["u_ref"] = self._get_pp_attr("ext_grid", "vm_pu")
=======
        pgm_sources["node"] = self._get_pgm_ids("bus", pp_ext_grid["bus"])
        pgm_sources["status"] = self._get_pp_attr("ext_grid", "in_service", True)
        pgm_sources["u_ref"] = self._get_pp_attr("ext_grid", "vm_pu", 1.0)
>>>>>>> 7e4f162e
        pgm_sources["rx_ratio"] = self._get_pp_attr("ext_grid", "rx_max", np.nan)
        pgm_sources["u_ref_angle"] = self._get_pp_attr("ext_grid", "va_degree", 0.0) * (np.pi / 180)
        pgm_sources["sk"] = self._get_pp_attr("ext_grid", "s_sc_max_mva", np.nan) * 1e6

        self.pgm_input_data["source"] = pgm_sources

    def _create_pgm_input_shunts(self):
        """
        This function converts a Shunt Dataframe of PandaPower to a power-grid-model Shunt input array.

        Returns:
            a power-grid-model structured array for the Shunt component
        """
        assert "shunt" not in self.pgm_input_data

        pp_shunts = self.pp_input_data["shunt"]

        if pp_shunts.empty:
            return

        vn_kv = self._get_pp_attr("shunt", "vn_kv", None)
        vn_kv_2 = vn_kv * vn_kv

        step = self._get_pp_attr("shunt", "step", 1)

        pgm_shunts = initialize_array(data_type="input", component_type="shunt", shape=len(pp_shunts))
        pgm_shunts["id"] = self._generate_ids("shunt", pp_shunts.index)
        pgm_shunts["node"] = self._get_pgm_ids("bus", pp_shunts["bus"])
        pgm_shunts["status"] = self._get_pp_attr("shunt", "in_service", 1)
        pgm_shunts["g1"] = self._get_pp_attr("shunt", "p_mw") * step / vn_kv_2
        pgm_shunts["b1"] = -(self._get_pp_attr("shunt", "q_mvar") * step) / vn_kv_2

        self.pgm_input_data["shunt"] = pgm_shunts

    def _create_pgm_input_sym_gens(self):
        """
        This function converts a Static Generator Dataframe of PandaPower to a power-grid-model
        Symmetrical Generator input array.

        Returns:
            a power-grid-model structured array for the Symmetrical Generator component
        """
        assert "sym_gen" not in self.pgm_input_data

        pp_sgens = self.pp_input_data["sgen"]

        if pp_sgens.empty:
            return

        scaling = self._get_pp_attr("sgen", "scaling", 1.0)

        pgm_sym_gens = initialize_array(data_type="input", component_type="sym_gen", shape=len(pp_sgens))
        pgm_sym_gens["id"] = self._generate_ids("sgen", pp_sgens.index)
        pgm_sym_gens["node"] = self._get_pgm_ids("bus", pp_sgens["bus"])
        pgm_sym_gens["status"] = self._get_pp_attr("sgen", "in_service", True)
        pgm_sym_gens["p_specified"] = self._get_pp_attr("sgen", "p_mw") * (1e6 * scaling)
        pgm_sym_gens["q_specified"] = self._get_pp_attr("sgen", "q_mvar", 0.0) * (1e6 * scaling)
        pgm_sym_gens["type"] = LoadGenType.const_power

        self.pgm_input_data["sym_gen"] = pgm_sym_gens

    def _create_pgm_input_asym_gens(self):  # pragma: no cover
        """
        This function converts an Asymmetric Static Generator Dataframe of PandaPower to a power-grid-model
        Asymmetrical Generator input array.

        Returns:
            a power-grid-model structured array for the Asymmetrical Generator component
        """
        # TODO: create unit tests for asym_gen conversion
        assert "asym_gen" not in self.pgm_input_data

        pp_asym_gens = self.pp_input_data["asymmetric_sgen"]

        if pp_asym_gens.empty:
            return

        scaling = self._get_pp_attr("asymmetric_sgen", "scaling")
        multiplier = 1e6 * scaling

        pgm_asym_gens = initialize_array(data_type="input", component_type="asym_gen", shape=len(pp_asym_gens))
        pgm_asym_gens["id"] = self._generate_ids("asymmetric_sgen", pp_asym_gens.index)
        pgm_asym_gens["node"] = self._get_pgm_ids("bus", pp_asym_gens["bus"])
        pgm_asym_gens["status"] = self._get_pp_attr("asymmetric_sgen", "in_service")
        pgm_asym_gens["p_specified"] = (
            np.array(
                (
                    self._get_pp_attr("asymmetric_sgen", "p_a_mw"),
                    self._get_pp_attr("asymmetric_sgen", "p_b_mw"),
                    self._get_pp_attr("asymmetric_sgen", "p_c_mw"),
                )
            )
            * multiplier
        )
        pgm_asym_gens["q_specified"] = np.array(
            (
                self._get_pp_attr("asymmetric_sgen", "q_a_mvar"),
                self._get_pp_attr("asymmetric_sgen", "q_b_mvar"),
                self._get_pp_attr("asymmetric_sgen", "q_c_mvar"),
            )
            * multiplier
        )
        pgm_asym_gens["type"] = LoadGenType.const_power

        self.pgm_input_data["asym_gen"] = pgm_asym_gens

    def _create_pgm_input_sym_loads(self):
        """
        This function converts a Load Dataframe of PandaPower to a power-grid-model
        Symmetrical Load input array. For one load in PandaPower there are three loads in
        power-grid-model created.

        Returns:
            a power-grid-model structured array for the Symmetrical Load component
        """
        assert "sym_load" not in self.pgm_input_data

        pp_loads = self.pp_input_data["load"]

        if pp_loads.empty:
            return

        scaling = self._get_pp_attr("load", "scaling", 1.0)
        in_service = self._get_pp_attr("load", "in_service", True)
        p_mw = self._get_pp_attr("load", "p_mw", 0.0)
        q_mvar = self._get_pp_attr("load", "q_mvar", 0.0)

        n_loads = len(pp_loads)

        pgm_sym_loads = initialize_array(data_type="input", component_type="sym_load", shape=3 * n_loads)

        const_i_multiplier = self._get_pp_attr("load", "const_i_percent", 0) * scaling * (1e-2 * 1e6)
        const_z_multiplier = self._get_pp_attr("load", "const_z_percent", 0) * scaling * (1e-2 * 1e6)
        const_p_multiplier = (1e6 - const_i_multiplier - const_z_multiplier) * scaling

        pgm_sym_loads["id"][:n_loads] = self._generate_ids("load", pp_loads.index, name="const_power")
        pgm_sym_loads["node"][:n_loads] = self._get_pgm_ids("bus", pp_loads["bus"])
        pgm_sym_loads["status"][:n_loads] = in_service
        pgm_sym_loads["type"][:n_loads] = LoadGenType.const_power
        pgm_sym_loads["p_specified"][:n_loads] = const_p_multiplier * p_mw
        pgm_sym_loads["q_specified"][:n_loads] = const_p_multiplier * q_mvar

        pgm_sym_loads["id"][n_loads : 2 * n_loads] = self._generate_ids("load", pp_loads.index, name="const_impedance")
        pgm_sym_loads["node"][n_loads : 2 * n_loads] = self._get_pgm_ids("bus", pp_loads["bus"])
        pgm_sym_loads["status"][n_loads : 2 * n_loads] = in_service
        pgm_sym_loads["type"][n_loads : 2 * n_loads] = LoadGenType.const_impedance
        pgm_sym_loads["p_specified"][n_loads : 2 * n_loads] = const_z_multiplier * p_mw
        pgm_sym_loads["q_specified"][n_loads : 2 * n_loads] = const_z_multiplier * q_mvar

        pgm_sym_loads["id"][-n_loads:] = self._generate_ids("load", pp_loads.index, name="const_current")
        pgm_sym_loads["node"][-n_loads:] = self._get_pgm_ids("bus", pp_loads["bus"])
        pgm_sym_loads["status"][-n_loads:] = in_service
        pgm_sym_loads["type"][-n_loads:] = LoadGenType.const_current
        pgm_sym_loads["p_specified"][-n_loads:] = const_i_multiplier * p_mw
        pgm_sym_loads["q_specified"][-n_loads:] = const_i_multiplier * q_mvar

        self.pgm_input_data["sym_load"] = pgm_sym_loads

    def _create_pgm_input_asym_loads(self):  # pragma: no cover
        """
        This function converts an asymmetric_load Dataframe of PandaPower to a power-grid-model asym_load input array.

        Returns:
            a power-grid-model structured array for the asym_load component
        """
        # TODO: create unit tests for asym_load conversion
        assert "asym_load" not in self.pgm_input_data

        pp_asym_loads = self.pp_input_data["asymmetric_load"]

        if pp_asym_loads.empty:
            return

        scaling = self._get_pp_attr("asymmetric_load", "scaling")
        multiplier = 1e6 * scaling

        pgm_asym_loads = initialize_array(data_type="input", component_type="asym_load", shape=len(pp_asym_loads))
        pgm_asym_loads["id"] = self._generate_ids("asymmetric_load", pp_asym_loads.index)
        pgm_asym_loads["node"] = self._get_pgm_ids("bus", pp_asym_loads["bus"])
        pgm_asym_loads["status"] = self._get_pp_attr("asymmetric_load", "in_service")
        pgm_asym_loads["p_specified"] = (
            np.array(
                (
                    self._get_pp_attr("asymmetric_load", "p_a_mw"),
                    self._get_pp_attr("asymmetric_load", "p_b_mw"),
                    self._get_pp_attr("asymmetric_load", "p_c_mw"),
                )
            )
            * multiplier
        )
        pgm_asym_loads["q_specified"] = (
            np.array(
                (
                    self._get_pp_attr("asymmetric_load", "q_a_mvar"),
                    self._get_pp_attr("asymmetric_load", "q_b_mvar"),
                    self._get_pp_attr("asymmetric_load", "q_c_mvar"),
                )
            )
            * multiplier
        )
        pgm_asym_loads["type"] = LoadGenType.const_power

        self.pgm_input_data["asym_load"] = pgm_asym_loads

    def _create_pgm_input_transformers(self):
        """
        This function converts a Transformer Dataframe of PandaPower to a power-grid-model
        Transformer input array.

        Returns:
            a power-grid-model structured array for the Transformer component
        """
        assert "transformer" not in self.pgm_input_data

        pp_trafo = self.pp_input_data["trafo"]

        if pp_trafo.empty:
            return

        in_service = self._get_pp_attr("trafo", "in_service", True)
        parallel = self._get_pp_attr("trafo", "parallel", 1)
        sn_mva = self._get_pp_attr("trafo", "sn_mva")
        switch_states = self.get_switch_states("trafo")
        winding_types = self.get_trafo_winding_types()

        pgm_transformers = initialize_array(data_type="input", component_type="transformer", shape=len(pp_trafo))
        pgm_transformers["id"] = self._generate_ids("trafo", pp_trafo.index)
        pgm_transformers["from_node"] = self._get_pgm_ids("bus", pp_trafo["hv_bus"])
        pgm_transformers["from_status"] = in_service & switch_states["from"]
        pgm_transformers["to_node"] = self._get_pgm_ids("bus", pp_trafo["lv_bus"])
        pgm_transformers["to_status"] = in_service & switch_states["to"]
        pgm_transformers["u1"] = self._get_pp_attr("trafo", "vn_hv_kv") * 1e3
        pgm_transformers["u2"] = self._get_pp_attr("trafo", "vn_lv_kv") * 1e3
        pgm_transformers["sn"] = sn_mva * parallel * 1e6
        pgm_transformers["uk"] = self._get_pp_attr("trafo", "vk_percent") * 1e-2
        pgm_transformers["pk"] = self._get_pp_attr("trafo", "vkr_percent") * sn_mva * parallel * (1e6 * 1e-2)
        pgm_transformers["i0"] = self._get_pp_attr("trafo", "i0_percent") * 1e-2
        pgm_transformers["p0"] = self._get_pp_attr("trafo", "pfe_kw") * parallel * 1e3
        pgm_transformers["winding_from"] = winding_types["winding_from"]
        pgm_transformers["winding_to"] = winding_types["winding_to"]
        pgm_transformers["clock"] = round(self._get_pp_attr("trafo", "shift_degree", 0.0) / 30) % 12
        pgm_transformers["tap_pos"] = self._get_pp_attr("trafo", "tap_pos", np.nan)
        pgm_transformers["tap_side"] = self._get_transformer_tap_side(pp_trafo["tap_side"])
        pgm_transformers["tap_min"] = self._get_pp_attr("trafo", "tap_min", np.nan)
        pgm_transformers["tap_max"] = self._get_pp_attr("trafo", "tap_max", np.nan)
        pgm_transformers["tap_nom"] = self._get_pp_attr("trafo", "tap_neutral", np.nan)
        pgm_transformers["tap_size"] = self._get_tap_size(pp_trafo)

        self.pgm_input_data["transformer"] = pgm_transformers

    def _create_pgm_input_three_winding_transformers(self):
        """
        This function converts a Three Winding Transformer Dataframe of PandaPower to a power-grid-model
        Three Winding Transformer input array.

        Returns:
            a power-grid-model structured array for the Three Winding Transformer component
        """
        assert "three_winding_transformer" not in self.pgm_input_data

        pp_trafo3w = self.pp_input_data["trafo3w"]

        if pp_trafo3w.empty:
            return

        sn_hv_mva = self._get_pp_attr("trafo3w", "sn_hv_mva")
        sn_mv_mva = self._get_pp_attr("trafo3w", "sn_mv_mva")
        sn_lv_mva = self._get_pp_attr("trafo3w", "sn_lv_mva")
        in_service = self._get_pp_attr("trafo3w", "in_service", True)

        switch_states = self.get_trafo3w_switch_states(pp_trafo3w)
        winding_type = self.get_trafo3w_winding_types()

        pgm_3wtransformers = initialize_array(
            data_type="input", component_type="three_winding_transformer", shape=len(pp_trafo3w)
        )
        pgm_3wtransformers["id"] = self._generate_ids("trafo3w", pp_trafo3w.index)
        pgm_3wtransformers["node_1"] = self._get_pgm_ids("bus", pp_trafo3w["hv_bus"])
        pgm_3wtransformers["node_2"] = self._get_pgm_ids("bus", pp_trafo3w["mv_bus"])
        pgm_3wtransformers["node_3"] = self._get_pgm_ids("bus", pp_trafo3w["lv_bus"])
        pgm_3wtransformers["status_1"] = in_service & switch_states.iloc[0, :]
        pgm_3wtransformers["status_2"] = in_service & switch_states.iloc[1, :]
        pgm_3wtransformers["status_3"] = in_service & switch_states.iloc[2, :]
        pgm_3wtransformers["u1"] = self._get_pp_attr("trafo3w", "vn_hv_kv") * 1e3
        pgm_3wtransformers["u2"] = self._get_pp_attr("trafo3w", "vn_mv_kv") * 1e3
        pgm_3wtransformers["u3"] = self._get_pp_attr("trafo3w", "vn_lv_kv") * 1e3
        pgm_3wtransformers["sn_1"] = sn_hv_mva * 1e6
        pgm_3wtransformers["sn_2"] = sn_mv_mva * 1e6
        pgm_3wtransformers["sn_3"] = sn_lv_mva * 1e6
        pgm_3wtransformers["uk_12"] = self._get_pp_attr("trafo3w", "vk_hv_percent") * 1e-2
        pgm_3wtransformers["uk_13"] = self._get_pp_attr("trafo3w", "vk_lv_percent") * 1e-2
        pgm_3wtransformers["uk_23"] = self._get_pp_attr("trafo3w", "vk_mv_percent") * 1e-2

        pgm_3wtransformers["pk_12"] = (
            self._get_pp_attr("trafo3w", "vkr_hv_percent") * np.minimum(sn_hv_mva, sn_mv_mva) * (1e-2 * 1e6)
        )

        pgm_3wtransformers["pk_13"] = (
            self._get_pp_attr("trafo3w", "vkr_lv_percent") * np.minimum(sn_hv_mva, sn_lv_mva) * (1e-2 * 1e6)
        )

        pgm_3wtransformers["pk_23"] = (
            self._get_pp_attr("trafo3w", "vkr_mv_percent") * np.minimum(sn_mv_mva, sn_lv_mva) * (1e-2 * 1e6)
        )

        pgm_3wtransformers["i0"] = self._get_pp_attr("trafo3w", "i0_percent") * 1e-2
        pgm_3wtransformers["p0"] = self._get_pp_attr("trafo3w", "pfe_kw") * 1e3
        pgm_3wtransformers["winding_1"] = winding_type["winding_1"]
        pgm_3wtransformers["winding_2"] = winding_type["winding_2"]
        pgm_3wtransformers["winding_3"] = winding_type["winding_3"]
        pgm_3wtransformers["clock_12"] = round(self._get_pp_attr("trafo3w", "shift_mv_degree", 0.0) / 30.0) % 12
        pgm_3wtransformers["clock_13"] = round(self._get_pp_attr("trafo3w", "shift_lv_degree", 0.0) / 30.0) % 12
        pgm_3wtransformers["tap_pos"] = self._get_pp_attr("trafo3w", "tap_pos", np.nan)
        pgm_3wtransformers["tap_side"] = self._get_3wtransformer_tap_side(
            pd.Series(self._get_pp_attr("trafo3w", "tap_side", None))
        )
        pgm_3wtransformers["tap_min"] = self._get_pp_attr("trafo3w", "tap_min", np.nan)
        pgm_3wtransformers["tap_max"] = self._get_pp_attr("trafo3w", "tap_max", np.nan)
        pgm_3wtransformers["tap_nom"] = self._get_pp_attr("trafo3w", "tap_neutral", np.nan)
        pgm_3wtransformers["tap_size"] = self._get_3wtransformer_tap_size(pp_trafo3w)

        self.pgm_input_data["three_winding_transformer"] = pgm_3wtransformers

    def _create_pgm_input_links(self):
        """
        This function takes a Switch Dataframe of PandaPower, extracts the Switches which have Bus to Bus
        connection and converts them to a power-grid-model Link input array.

        Returns:
            a power-grid-model structured array for the Link component
        """
        assert "link" not in self.pgm_input_data

        pp_switches = self.pp_input_data["switch"]

        if pp_switches.empty:
            return

        # This should take all the switches which are b2b
        pp_switches = pp_switches[self._get_pp_attr("switch", "et") == "b"]

        self.pp_input_data["switch_b2b"] = pp_switches

        closed = self._get_pp_attr("switch_b2b", "closed", True)

        pgm_links = initialize_array(data_type="input", component_type="link", shape=len(pp_switches))
        pgm_links["id"] = self._generate_ids("switch", pp_switches.index, name="bus_to_bus")
        pgm_links["from_node"] = self._get_pgm_ids("bus", pp_switches["bus"])
        pgm_links["to_node"] = self._get_pgm_ids("bus", pp_switches["element"])
        pgm_links["from_status"] = closed
        pgm_links["to_status"] = closed

        self.pgm_input_data["link"] = pgm_links

    def _create_pgm_input_storage(self):  # pragma: no cover
        # TODO: create unit tests for the function
        pp_storage = self.pp_input_data["storage"]

        if pp_storage.empty:
            return

        raise NotImplementedError("Storage is not implemented yet!")

    def _create_pgm_input_impedance(self):  # pragma: no cover
        # TODO: create unit tests for the function
        pp_impedance = self.pp_input_data["impedance"]

        if pp_impedance.empty:
            return

        raise NotImplementedError("Impedance is not implemented yet!")

    def _create_pgm_input_ward(self):  # pragma: no cover
        # TODO: create unit tests for the function
        pp_wards = self.pp_input_data["ward"]

        if pp_wards.empty:
            return

        raise NotImplementedError("Ward is not implemented yet!")

    def _create_pgm_input_xward(self):  # pragma: no cover
        # TODO: create unit tests for the function
        pp_xwards = self.pp_input_data["xward"]

        if pp_xwards.empty:
            return

        raise NotImplementedError("Extended Ward is not implemented yet!")

    def _create_pgm_input_motor(self):  # pragma: no cover
        # TODO: create unit tests for the function
        pp_motors = self.pp_input_data["motor"]

        if pp_motors.empty:
            return

        raise NotImplementedError("Motor is not implemented yet!")

    def _generate_ids(self, pp_table: str, pp_idx: pd.Index, name: Optional[str] = None) -> np.arange:
        """
        Generate numerical power-grid-model IDs for a PandaPower component

        Args:
            pp_table: Table name (e.g. "bus")
            pp_idx: PandaPower component identifier

        Returns:
            the generated IDs
        """
        key = (pp_table, name)
        assert key not in self.idx_lookup
        n_objects = len(pp_idx)
        pgm_idx = np.arange(start=self.next_idx, stop=self.next_idx + n_objects, dtype=np.int32)
        self.idx[key] = pd.Series(pgm_idx, index=pp_idx)
        self.idx_lookup[key] = pd.Series(pp_idx, index=pgm_idx)
        self.next_idx += n_objects
        return pgm_idx

    def _get_pgm_ids(
        self, pp_table: str, pp_idx: Optional[Union[pd.Series, np.array]] = None, name: Optional[str] = None
    ) -> pd.Series:
        """
        Get numerical power-grid-model IDs for a PandaPower component

        Args:
            pp_table: Table name (e.g. "bus")
            pp_idx: PandaPower component identifier

        Returns:
            the power-grid-model IDs if they were previously generated
        """
        key = (pp_table, name)
        if key not in self.idx:
            raise KeyError(f"No indexes have been created for '{pp_table}' (name={name})!")
        if pp_idx is None:
            return self.idx[key]
        return self.idx[key][pp_idx]

    @staticmethod
    def _get_tap_size(pp_trafo: pd.DataFrame) -> np.ndarray:
        """
        Calculate the "tap size" of Transformers

        Args:
            pp_trafo: PandaPower dataframe with information about the Transformers in
            the Network (e.g. "hv_bus", "i0_percent")

        Returns:
            the "tap size" of Transformers
        """
        tap_side_hv = np.array(pp_trafo["tap_side"] == "hv")
        tap_side_lv = np.array(pp_trafo["tap_side"] == "lv")
        tap_step_multiplier = pp_trafo["tap_step_percent"] * (1e-2 * 1e3)

        tap_size = np.empty(shape=len(pp_trafo), dtype=np.float64)
        tap_size[tap_side_hv] = tap_step_multiplier[tap_side_hv] * pp_trafo["vn_hv_kv"][tap_side_hv]
        tap_size[tap_side_lv] = tap_step_multiplier[tap_side_lv] * pp_trafo["vn_lv_kv"][tap_side_lv]

        return tap_size

    @staticmethod
    def _get_transformer_tap_side(tap_side: np.ndarray) -> np.ndarray:
        """
        Get the enumerated "tap side" of Transformers

        Args:
            tap_side: PandaPower series with information about the "tap_side" attribute

        Returns:
            the enumerated "tap side"
        """
        new_tap_side = np.array(tap_side)
        new_tap_side[new_tap_side == "hv"] = BranchSide.from_side
        new_tap_side[new_tap_side == "lv"] = BranchSide.to_side

        return new_tap_side

    @staticmethod
    def _get_3wtransformer_tap_side(tap_side: pd.Series) -> np.ndarray:
        """
        Get the enumerated "tap side" of Three Winding Transformers

        Args:
            tap_side: PandaPower series with information about the "tap_side" attribute

        Returns:
            the enumerated "tap side"
        """
        new_tap_side = np.array(tap_side)
        new_tap_side[new_tap_side == "hv"] = Branch3Side.side_1
        new_tap_side[new_tap_side == "mv"] = Branch3Side.side_2
        new_tap_side[new_tap_side == "lv"] = Branch3Side.side_3

        return new_tap_side

    @staticmethod
    def _get_3wtransformer_tap_size(pp_3wtrafo: pd.DataFrame) -> np.ndarray:
        """
        Calculate the "tap size" of Three Winding Transformers

        Args:
            pp_3wtrafo: PandaPower dataframe with information about the Three Winding Transformers in
            the Network (e.g. "hv_bus", "i0_percent")

        Returns:
            the "tap size" of Three Winding Transformers
        """
        tap_side_hv = np.array(pp_3wtrafo["tap_side"] == "hv")
        tap_side_mv = np.array(pp_3wtrafo["tap_side"] == "mv")
        tap_side_lv = np.array(pp_3wtrafo["tap_side"] == "lv")

        tap_step_multiplier = pp_3wtrafo["tap_step_percent"] * (1e-2 * 1e3)

        tap_size = np.empty(shape=len(pp_3wtrafo), dtype=np.float64)
        tap_size[tap_side_hv] = tap_step_multiplier[tap_side_hv] * pp_3wtrafo["vn_hv_kv"][tap_side_hv]
        tap_size[tap_side_mv] = tap_step_multiplier[tap_side_mv] * pp_3wtrafo["vn_mv_kv"][tap_side_mv]
        tap_size[tap_side_lv] = tap_step_multiplier[tap_side_lv] * pp_3wtrafo["vn_lv_kv"][tap_side_lv]

        return tap_size

    @staticmethod
    def get_individual_switch_states(component: pd.DataFrame, switches: pd.DataFrame, bus: str) -> pd.Series:
        """
        Get the state of an individual switch. Can be open or closed.

        Args:
            component: PandaPower dataframe with information about the component that is connected to the switch.
            Can be a Line dataframe, Transformer dataframe or Three Winding Transformer dataframe.

            switches: PandaPower dataframe with information about the switches, has
            such attributes as: "element", "bus", "closed"

            bus: name of the bus attribute that the component connects to (e.g "hv_bus", "from_bus", "lv_bus", etc.)

        Returns:
            the "closed" value of a Switch
        """
        switch_state = (
            component[["index", bus]]
            .merge(
                switches,
                how="left",
                left_on=["index", bus],
                right_on=["element", "bus"],
            )
            .fillna(True)
            .set_index(component.index)
        )
        return switch_state["closed"]

    def get_switch_states(self, pp_table: str) -> pd.DataFrame:
        """
        Return switch states of either Lines or Transformers

        Args:
            pp_table: Table name (e.g. "bus")

        Returns:
            the switch states of either Lines or Transformers
        """
        if pp_table == "line":
            element_type = "l"
            bus1 = "from_bus"
            bus2 = "to_bus"
        elif pp_table == "trafo":
            element_type = "t"
            bus1 = "hv_bus"
            bus2 = "lv_bus"
        else:
            raise KeyError(f"Can't get switch states for {pp_table}")

        component = self.pp_input_data[pp_table]
        component["index"] = component.index

        # Select the appropriate switches and columns
        pp_switches = self.pp_input_data["switch"]
        pp_switches = pp_switches[pp_switches["et"] == element_type]
        pp_switches = pp_switches[["element", "bus", "closed"]]

        pp_from_switches = self.get_individual_switch_states(component[["index", bus1]], pp_switches, bus1)
        pp_to_switches = self.get_individual_switch_states(component[["index", bus2]], pp_switches, bus2)

        return pd.DataFrame({"from": pp_from_switches, "to": pp_to_switches})

    def get_trafo3w_switch_states(self, trafo3w: pd.DataFrame) -> pd.DataFrame:
        """
        Return switch states of Three Winding Transformers

        Args:
            trafo3w: PandaPower dataframe with information about the Three Winding Transformers.

        Returns:
            the switch states of Three Winding Transformers
        """
        element_type = "t3"
        bus1 = "hv_bus"
        bus2 = "mv_bus"
        bus3 = "lv_bus"
        trafo3w["index"] = trafo3w.index

        # Select the appropriate switches and columns
        pp_switches = self.pp_input_data["switch"]
        pp_switches = pp_switches[pp_switches["et"] == element_type]
        pp_switches = pp_switches[["element", "bus", "closed"]]

        # Join the switches with the three winding trafo three times, for the hv_bus, mv_bus and once for the lv_bus
        pp_1_switches = self.get_individual_switch_states(trafo3w, pp_switches, bus1)
        pp_2_switches = self.get_individual_switch_states(trafo3w, pp_switches, bus2)
        pp_3_switches = self.get_individual_switch_states(trafo3w, pp_switches, bus3)

        return pd.DataFrame((pp_1_switches, pp_2_switches, pp_3_switches))

    def get_trafo_winding_types(self) -> pd.DataFrame:
        """
        This function extracts Transformers' "winding_type" attribute through "vector_group" attribute or
        through "std_type" attribute.

        Returns:
            the "from" and "to" winding types of a transformer
        """

        @lru_cache
        def vector_group_to_winding_types(vector_group: str) -> pd.Series:
            match = TRAFO_CONNECTION_RE.fullmatch(vector_group)
            if not match:
                raise ValueError(f"Invalid transformer connection string: '{vector_group}'")
            winding_from = get_winding(match.group(1)).value
            winding_to = get_winding(match.group(2)).value
            return pd.Series([winding_from, winding_to])

        @lru_cache
        def std_type_to_winding_types(std_type: str) -> pd.Series:
            return vector_group_to_winding_types(self._std_types["trafo"][std_type]["vector_group"])

        trafo = self.pp_input_data["trafo"]
        if "vector_group" in trafo:
            trafo = trafo["vector_group"].apply(vector_group_to_winding_types)
        else:
            trafo = trafo["std_type"].apply(std_type_to_winding_types)
        trafo.columns = ["winding_from", "winding_to"]
        return trafo

    def get_trafo3w_winding_types(self) -> pd.DataFrame:
        """
        This function extracts Three Winding Transformers' "winding_type" attribute through "vector_group" attribute or
        through "std_type" attribute.

        Returns:
            the three winding types of Three Winding Transformers
        """

        @lru_cache
        def vector_group_to_winding_types(vector_group: str) -> pd.Series:
            match = TRAFO3_CONNECTION_RE.fullmatch(vector_group)
            if not match:
                raise ValueError(f"Invalid transformer connection string: '{vector_group}'")
            winding_1 = get_winding(match.group(1)).value
            winding_2 = get_winding(match.group(2)).value
            winding_3 = get_winding(match.group(3)).value
            return pd.Series([winding_1, winding_2, winding_3])

        @lru_cache
        def std_type_to_winding_types(std_type: str) -> pd.Series:
            return vector_group_to_winding_types(self._std_types["trafo3w"][std_type]["vector_group"])

        trafo3w = self.pp_input_data["trafo3w"]
        if "vector_group" in trafo3w:
            trafo3w = trafo3w["vector_group"].apply(vector_group_to_winding_types)
        else:
            trafo3w = trafo3w["std_type"].apply(std_type_to_winding_types)
        trafo3w.columns = ["winding_1", "winding_2", "winding_3"]
        return trafo3w

    def _get_pp_attr(
        self, table: str, attribute: str, default: Optional[Union[float, bool]] = None
    ) -> Union[np.ndarray, float]:
        """
        Returns the selected PandaPower attribute from the selected PandaPower table.

        Args:
            table: Table name (e.g. "bus")
            attribute: an attribute from the table (e.g "vn_kv")

        Returns:
            the selected PandaPower attribute from the selected PandaPower table
        """
        pp_component_data = self.pp_input_data[table]

        # If the attribute exists, return it
        if attribute in pp_component_data:
            return pp_component_data[attribute]

        # Try to find the std_type value for this attribute
        if self._std_types is not None and table in self._std_types and "std_type" in pp_component_data:
            std_types = self._std_types[table]

            @lru_cache
            def get_std_value(std_type_name: str):
                std_type = std_types[std_type_name]
                if attribute in std_type:
                    return std_type[attribute]
                if default is not None:
                    return default
                raise KeyError(f"No '{attribute}' value for '{table}' with std_type '{std_type_name}'.")

            return pp_component_data["std_type"].apply(get_std_value)

        # Return the default value (assume that broadcasting is handled by the caller / numpy)
        if default is None:
            raise KeyError(f"No '{attribute}' value for '{table}'.")
        return default

    def get_id(self, pp_table: str, pp_idx: int, name: Optional[str] = None) -> int:
        """
        Get a numerical ID previously associated with the supplied table / index combination

        Args:
            pp_table: Table name (e.g. "bus")
            pp_idx: PandaPower component identifier

        Returns:
            The associated id
        """
        return self.idx[(pp_table, name)][pp_idx]

    def lookup_id(self, pgm_id: int) -> Dict[str, Union[str, int]]:
        """
        Retrieve the original name / key combination of a pgm object

        Args:
            pgm_id: a unique numerical ID

        Returns:
            The original table / index combination
        """
        for (table, name), indices in self.idx_lookup.items():
            if pgm_id in indices:
                if name:
                    return {"table": table, "name": name, "index": indices[pgm_id]}
                return {"table": table, "index": indices[pgm_id]}
        raise KeyError(pgm_id)<|MERGE_RESOLUTION|>--- conflicted
+++ resolved
@@ -190,15 +190,9 @@
 
         pgm_sources = initialize_array(data_type="input", component_type="source", shape=len(pp_ext_grid))
         pgm_sources["id"] = self._generate_ids("ext_grid", pp_ext_grid.index)
-<<<<<<< HEAD
         pgm_sources["node"] = self._get_pgm_ids("bus", self._get_pp_attr("ext_grid", "bus"))
         pgm_sources["status"] = self._get_pp_attr("ext_grid", "in_service")
-        pgm_sources["u_ref"] = self._get_pp_attr("ext_grid", "vm_pu")
-=======
-        pgm_sources["node"] = self._get_pgm_ids("bus", pp_ext_grid["bus"])
-        pgm_sources["status"] = self._get_pp_attr("ext_grid", "in_service", True)
         pgm_sources["u_ref"] = self._get_pp_attr("ext_grid", "vm_pu", 1.0)
->>>>>>> 7e4f162e
         pgm_sources["rx_ratio"] = self._get_pp_attr("ext_grid", "rx_max", np.nan)
         pgm_sources["u_ref_angle"] = self._get_pp_attr("ext_grid", "va_degree", 0.0) * (np.pi / 180)
         pgm_sources["sk"] = self._get_pp_attr("ext_grid", "s_sc_max_mva", np.nan) * 1e6
